--- conflicted
+++ resolved
@@ -142,18 +142,11 @@
     {
         final List<Rectangle> bounds = new ArrayList<>();
         // Make sure that the AntiMeridian case is taken care of
-<<<<<<< HEAD
-        final Location masterLocation = master.getLocation();
+        final Location mainLocation = main.getLocation();
         // This will be true for both the minimum antimeridian and the maximum.
         if (this.fixNodesOnOppositeAntiMeridians
                 && (Longitude.ANTIMERIDIAN_WEST.equals(masterLocation.getLongitude())
                         || Longitude.ANTIMERIDIAN_EAST.equals(masterLocation.getLongitude())))
-=======
-        final Location mainLocation = main.getLocation();
-        // This will be true for both the minimum antimeridian and the maximum
-        if (Longitude.ANTIMERIDIAN_WEST.equals(mainLocation.getLongitude())
-                || Longitude.ANTIMERIDIAN_EAST.equals(mainLocation.getLongitude()))
->>>>>>> 2f612800
         {
             final Location antimeridianMinimum = new Location(mainLocation.getLatitude(),
                     Longitude.ANTIMERIDIAN_WEST);
