--- conflicted
+++ resolved
@@ -278,11 +278,7 @@
                 }
                 else
                 {
-<<<<<<< HEAD
-                    logger.debug(MISSING_MEMBER_MESSAGE, relation.getId(), EntityType.Node,
-=======
                     logger.trace(MISSING_MEMBER_MESSAGE, relation.getId(), EntityType.Node,
->>>>>>> f796b5c0
                             memberIdentifier);
                 }
             }
@@ -294,11 +290,7 @@
                 }
                 else
                 {
-<<<<<<< HEAD
-                    logger.debug(MISSING_MEMBER_MESSAGE, relation.getId(), EntityType.Way,
-=======
                     logger.trace(MISSING_MEMBER_MESSAGE, relation.getId(), EntityType.Way,
->>>>>>> f796b5c0
                             memberIdentifier);
                 }
             }
@@ -310,11 +302,7 @@
                 }
                 else
                 {
-<<<<<<< HEAD
-                    logger.debug(MISSING_MEMBER_MESSAGE, relation.getId(), EntityType.Relation,
-=======
                     logger.trace(MISSING_MEMBER_MESSAGE, relation.getId(), EntityType.Relation,
->>>>>>> f796b5c0
                             memberIdentifier);
                 }
             }
