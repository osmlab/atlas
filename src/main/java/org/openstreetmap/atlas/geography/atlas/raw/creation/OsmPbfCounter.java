--- conflicted
+++ resolved
@@ -5,16 +5,6 @@
 import java.util.HashSet;
 import java.util.List;
 import java.util.Map;
-<<<<<<< HEAD
-import java.util.Optional;
-import java.util.Set;
-import java.util.concurrent.atomic.AtomicBoolean;
-
-import org.openstreetmap.atlas.geography.Latitude;
-import org.openstreetmap.atlas.geography.Location;
-import org.openstreetmap.atlas.geography.Longitude;
-import org.openstreetmap.atlas.geography.MultiPolygon;
-=======
 import java.util.Set;
 import java.util.concurrent.atomic.AtomicBoolean;
 
@@ -22,21 +12,14 @@
 import org.openstreetmap.atlas.geography.Latitude;
 import org.openstreetmap.atlas.geography.Location;
 import org.openstreetmap.atlas.geography.Longitude;
->>>>>>> f796b5c0
 import org.openstreetmap.atlas.geography.atlas.Atlas;
 import org.openstreetmap.atlas.geography.atlas.builder.AtlasSize;
 import org.openstreetmap.atlas.geography.atlas.items.Line;
 import org.openstreetmap.atlas.geography.atlas.items.Point;
 import org.openstreetmap.atlas.geography.atlas.pbf.AtlasLoadingOption;
-<<<<<<< HEAD
-import org.openstreetmap.atlas.tags.HighwayTag;
-import org.openstreetmap.atlas.tags.RouteTag;
-import org.openstreetmap.atlas.tags.Taggable;
-=======
 import org.openstreetmap.atlas.geography.atlas.pbf.store.TagMap;
 import org.openstreetmap.atlas.tags.HighwayTag;
 import org.openstreetmap.atlas.tags.RouteTag;
->>>>>>> f796b5c0
 import org.openstreetmap.osmosis.core.container.v0_6.EntityContainer;
 import org.openstreetmap.osmosis.core.domain.v0_6.Bound;
 import org.openstreetmap.osmosis.core.domain.v0_6.Entity;
@@ -44,10 +27,6 @@
 import org.openstreetmap.osmosis.core.domain.v0_6.Node;
 import org.openstreetmap.osmosis.core.domain.v0_6.Relation;
 import org.openstreetmap.osmosis.core.domain.v0_6.RelationMember;
-<<<<<<< HEAD
-import org.openstreetmap.osmosis.core.domain.v0_6.Tag;
-=======
->>>>>>> f796b5c0
 import org.openstreetmap.osmosis.core.domain.v0_6.Way;
 import org.openstreetmap.osmosis.core.domain.v0_6.WayNode;
 import org.openstreetmap.osmosis.core.task.v0_6.Sink;
@@ -82,11 +61,8 @@
     private static final int MAXIMUM_NETWORK_EXTENSION = 2;
 
     private final AtlasLoadingOption loadingOption;
-<<<<<<< HEAD
-    private final MultiPolygon boundingBox;
-=======
+
     private final GeometricSurface boundingBox;
->>>>>>> f796b5c0
 
     // Identifiers to bring in to the raw atlas
     private final Set<Long> nodeIdentifiersToInclude = new HashSet<>();
@@ -108,11 +84,7 @@
      * @param boundingBox
      *            The bounding box to consider when including features in the raw atlas
      */
-<<<<<<< HEAD
-    public OsmPbfCounter(final AtlasLoadingOption loadingOption, final MultiPolygon boundingBox)
-=======
     public OsmPbfCounter(final AtlasLoadingOption loadingOption, final GeometricSurface boundingBox)
->>>>>>> f796b5c0
     {
         this.loadingOption = loadingOption;
         this.boundingBox = boundingBox;
@@ -303,28 +275,7 @@
 
     private boolean isHighwayOrFerry(final Way way)
     {
-<<<<<<< HEAD
-        final Taggable taggableWay = new Taggable()
-        {
-            private Map<String, String> tags = null;
-
-            @Override
-            public Optional<String> getTag(final String key)
-            {
-                if (this.tags == null)
-                {
-                    this.tags = new HashMap<>();
-                    for (final Tag tag : way.getTags())
-                    {
-                        this.tags.put(tag.getKey(), tag.getValue());
-                    }
-                }
-                return Optional.ofNullable(this.tags.get(key));
-            }
-        };
-=======
         final TagMap taggableWay = new TagMap(way.getTags());
->>>>>>> f796b5c0
         return HighwayTag.isCoreWay(taggableWay) || RouteTag.isFerry(taggableWay);
     }
 
