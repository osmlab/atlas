--- conflicted
+++ resolved
@@ -24,11 +24,6 @@
 import org.openstreetmap.atlas.geography.atlas.items.Edge;
 import org.openstreetmap.atlas.geography.atlas.items.ItemType;
 import org.openstreetmap.atlas.geography.atlas.items.Line;
-<<<<<<< HEAD
-=======
-import org.openstreetmap.atlas.geography.atlas.items.LineItem;
-import org.openstreetmap.atlas.geography.atlas.items.LocationItem;
->>>>>>> 48a7143d
 import org.openstreetmap.atlas.geography.atlas.items.Node;
 import org.openstreetmap.atlas.geography.atlas.items.Point;
 import org.openstreetmap.atlas.geography.atlas.items.Relation;
@@ -128,7 +123,6 @@
         this.validateUsefulFeatureChange();
     }
 
-<<<<<<< HEAD
     /**
      * Create a new {@link FeatureChange} with a given type and after view.
      *
@@ -140,17 +134,18 @@
     public FeatureChange(final ChangeType changeType, final AtlasEntity afterView)
     {
         this(changeType, afterView, null);
-=======
+    }
+
     public boolean afterViewIsFull()
     {
-        if (this.getReference().getTags() == null || this.getReference().relations() == null)
+        if (this.getAfterView().getTags() == null || this.getAfterView().relations() == null)
         {
             return false;
         }
         switch (this.getItemType())
         {
             case NODE:
-                final Node nodeReference = (Node) this.getReference();
+                final Node nodeReference = (Node) this.getAfterView();
                 if (nodeReference.inEdges() == null || nodeReference.outEdges() == null
                         || nodeReference.getLocation() == null)
                 {
@@ -158,7 +153,7 @@
                 }
                 break;
             case EDGE:
-                final Edge edgeReference = (Edge) this.getReference();
+                final Edge edgeReference = (Edge) this.getAfterView();
                 if (edgeReference.start() == null || edgeReference.end() == null
                         || edgeReference.asPolyLine() == null)
                 {
@@ -166,28 +161,28 @@
                 }
                 break;
             case AREA:
-                final Area areaReference = (Area) this.getReference();
+                final Area areaReference = (Area) this.getAfterView();
                 if (areaReference.asPolygon() == null)
                 {
                     return false;
                 }
                 break;
             case LINE:
-                final Line lineReference = (Line) this.getReference();
+                final Line lineReference = (Line) this.getAfterView();
                 if (lineReference.asPolyLine() == null)
                 {
                     return false;
                 }
                 break;
             case POINT:
-                final Point pointReference = (Point) this.getReference();
+                final Point pointReference = (Point) this.getAfterView();
                 if (pointReference.getLocation() == null)
                 {
                     return false;
                 }
                 break;
             case RELATION:
-                final Relation relationReference = (Relation) this.getReference();
+                final Relation relationReference = (Relation) this.getAfterView();
                 if (relationReference.members() == null
                         || relationReference.allKnownOsmMembers() == null
                         || relationReference.allRelationsWithSameOsmIdentifier() == null)
@@ -199,7 +194,6 @@
                 throw new CoreException("Unknown Item Type {}", this.getItemType());
         }
         return true;
->>>>>>> 48a7143d
     }
 
     @Override
@@ -245,14 +239,11 @@
         return getAfterView().getIdentifier();
     }
 
-<<<<<<< HEAD
     public ItemType getItemType()
     {
         return ItemType.forEntity(getAfterView());
     }
 
-=======
->>>>>>> 48a7143d
     /**
      * Get a tag based on key post changes.
      *
@@ -273,16 +264,6 @@
     public Map<String, String> getTags()
     {
         return this.getAfterView().getTags();
-    }
-
-    /**
-     * Get the changed tags.
-     *
-     * @return Map - the changed tags.
-     */
-    public Map<String, String> getTags()
-    {
-        return this.getReference().getTags();
     }
 
     @Override
