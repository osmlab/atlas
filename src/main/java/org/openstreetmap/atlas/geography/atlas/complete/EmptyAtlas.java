package org.openstreetmap.atlas.geography.atlas.complete;

import java.util.Iterator;
import java.util.Optional;
import java.util.SortedSet;
import java.util.UUID;
import java.util.function.BiConsumer;
import java.util.function.Predicate;

import org.openstreetmap.atlas.exception.CoreException;
import org.openstreetmap.atlas.geography.GeometricSurface;
import org.openstreetmap.atlas.geography.Location;
import org.openstreetmap.atlas.geography.Rectangle;
import org.openstreetmap.atlas.geography.atlas.Atlas;
import org.openstreetmap.atlas.geography.atlas.AtlasMetaData;
import org.openstreetmap.atlas.geography.atlas.items.Area;
import org.openstreetmap.atlas.geography.atlas.items.AtlasEntity;
import org.openstreetmap.atlas.geography.atlas.items.AtlasItem;
import org.openstreetmap.atlas.geography.atlas.items.Edge;
import org.openstreetmap.atlas.geography.atlas.items.ItemType;
import org.openstreetmap.atlas.geography.atlas.items.Line;
import org.openstreetmap.atlas.geography.atlas.items.LineItem;
import org.openstreetmap.atlas.geography.atlas.items.LocationItem;
import org.openstreetmap.atlas.geography.atlas.items.Node;
import org.openstreetmap.atlas.geography.atlas.items.Point;
import org.openstreetmap.atlas.geography.atlas.items.Relation;
import org.openstreetmap.atlas.geography.atlas.items.SnappedEdge;
import org.openstreetmap.atlas.geography.atlas.sub.AtlasCutType;
import org.openstreetmap.atlas.streaming.resource.WritableResource;
import org.openstreetmap.atlas.utilities.scalars.Distance;

import com.google.gson.JsonObject;

/**
 * Simple Atlas that supports single temporary entities. It does not do anything by design, as all
 * the {@link CompleteEntity} are self-contained. They just need an Atlas to refer to, so they
 * comply with the Edge, Node, Area etc. definitions.
 *
 * @author matthieun
 */
public class EmptyAtlas implements Atlas
{
    private static final long serialVersionUID = 5265300513234306056L;

    @Override
    public Area area(final long identifier)
    {
        throw new UnsupportedOperationException();
    }

    @Override
    public Iterable<Area> areas()
    {
        throw new UnsupportedOperationException();
    }

    @Override
    public Iterable<Area> areas(final Predicate<Area> matcher)
    {
        throw new UnsupportedOperationException();
    }

    @Override
    public Iterable<Area> areasCovering(final Location location)
    {
        throw new UnsupportedOperationException();
    }

    @Override
    public Iterable<Area> areasCovering(final Location location, final Predicate<Area> matcher)
    {
        throw new UnsupportedOperationException();
    }

    @Override
    public Iterable<Area> areasIntersecting(final GeometricSurface surface)
    {
        throw new UnsupportedOperationException();
    }

    @Override
    public Iterable<Area> areasIntersecting(final GeometricSurface surface,
            final Predicate<Area> matcher)
    {
        throw new UnsupportedOperationException();
    }

    @Override
    public Iterable<Area> areasWithin(final GeometricSurface surface)
    {
        throw new UnsupportedOperationException();
    }

    @Override
    public JsonObject asGeoJson()
    {
        throw new UnsupportedOperationException();
    }

    @Override
    public JsonObject asGeoJson(final Predicate<AtlasEntity> matcher)
    {
        throw new UnsupportedOperationException();
    }

    @Override
    public Rectangle bounds()
    {
        throw new UnsupportedOperationException();
    }

    @Override
    public Edge edge(final long identifier)
    {
        throw new UnsupportedOperationException();
    }

    @Override
    public Iterable<Edge> edges()
    {
        throw new UnsupportedOperationException();
    }

    @Override
    public Iterable<Edge> edges(final Predicate<Edge> matcher)
    {
        throw new UnsupportedOperationException();
    }

    @Override
    public Iterable<Edge> edgesContaining(final Location location)
    {
        throw new UnsupportedOperationException();
    }

    @Override
    public Iterable<Edge> edgesContaining(final Location location, final Predicate<Edge> matcher)
    {
        throw new UnsupportedOperationException();
    }

    @Override
    public Iterable<Edge> edgesIntersecting(final GeometricSurface surface)
    {
        throw new UnsupportedOperationException();
    }

    @Override
    public Iterable<Edge> edgesIntersecting(final GeometricSurface surface,
            final Predicate<Edge> matcher)
    {
        throw new UnsupportedOperationException();
    }

    @Override
    public Iterable<Edge> edgesWithin(final GeometricSurface surface)
    {
        throw new UnsupportedOperationException();
    }

    @Override
    public Iterable<AtlasEntity> entities()
    {
        throw new UnsupportedOperationException();
    }

    @Override
    public <M extends AtlasEntity> Iterable<M> entities(final ItemType type,
            final Class<M> memberClass)
    {
        throw new UnsupportedOperationException();
    }

    @Override
    public Iterable<AtlasEntity> entities(final Predicate<AtlasEntity> matcher)
    {
        throw new UnsupportedOperationException();
    }

    @Override
    public Iterable<AtlasEntity> entitiesIntersecting(final GeometricSurface surface)
    {
        throw new UnsupportedOperationException();
    }

    @Override
    public Iterable<AtlasEntity> entitiesIntersecting(final GeometricSurface surface,
            final Predicate<AtlasEntity> matcher)
    {
        throw new UnsupportedOperationException();
    }

    @Override
    public AtlasEntity entity(final long identifier, final ItemType type)
    {
        switch (type)
        {
            case NODE:
                return new CompleteNode(identifier);
            case EDGE:
                return new CompleteEdge(identifier);
            case AREA:
                return new CompleteArea(identifier);
            case LINE:
                return new CompleteLine(identifier);
            case POINT:
                return new CompletePoint(identifier);
            case RELATION:
                return new CompleteRelation(identifier);
            default:
                throw new CoreException("Unknown ItemType {}", type);
        }
    }

    @Override
<<<<<<< HEAD
    public Iterable<AtlasEntity> getGeoJsonObjects()
    {
        throw new UnsupportedOperationException();
    }

    @Override
    public JsonObject getGeoJsonProperties()
    {
        throw new UnsupportedOperationException();
    }

    @Override
    public int getIdentifier()
=======
    public UUID getIdentifier()
>>>>>>> 00edf4e7
    {
        throw new UnsupportedOperationException();
    }

    @Override
    public String getName()
    {
        return "EmptyAtlas";
    }

    @Override
    public Iterable<AtlasItem> items()
    {
        throw new UnsupportedOperationException();
    }

    @Override
    public Iterable<AtlasItem> items(final Predicate<AtlasItem> matcher)
    {
        throw new UnsupportedOperationException();
    }

    @Override
    public Iterable<AtlasItem> itemsContaining(final Location location)
    {
        throw new UnsupportedOperationException();
    }

    @Override
    public Iterable<AtlasItem> itemsContaining(final Location location,
            final Predicate<AtlasItem> matcher)
    {
        throw new UnsupportedOperationException();
    }

    @Override
    public Iterable<AtlasItem> itemsIntersecting(final GeometricSurface surface)
    {
        throw new UnsupportedOperationException();
    }

    @Override
    public Iterable<AtlasItem> itemsIntersecting(final GeometricSurface surface,
            final Predicate<AtlasItem> matcher)
    {
        throw new UnsupportedOperationException();
    }

    @Override
    public Iterable<AtlasItem> itemsWithin(final GeometricSurface surface)
    {
        throw new UnsupportedOperationException();
    }

    @Override
    public Iterator<AtlasEntity> iterator()
    {
        throw new UnsupportedOperationException();
    }

    @Override
    public Line line(final long identifier)
    {
        throw new UnsupportedOperationException();
    }

    @Override
    public Iterable<LineItem> lineItems()
    {
        throw new UnsupportedOperationException();
    }

    @Override
    public Iterable<LineItem> lineItems(final Predicate<LineItem> matcher)
    {
        throw new UnsupportedOperationException();
    }

    @Override
    public Iterable<LineItem> lineItemsContaining(final Location location)
    {
        throw new UnsupportedOperationException();
    }

    @Override
    public Iterable<LineItem> lineItemsContaining(final Location location,
            final Predicate<LineItem> matcher)
    {
        throw new UnsupportedOperationException();
    }

    @Override
    public Iterable<LineItem> lineItemsIntersecting(final GeometricSurface surface)
    {
        throw new UnsupportedOperationException();
    }

    @Override
    public Iterable<LineItem> lineItemsIntersecting(final GeometricSurface surface,
            final Predicate<LineItem> matcher)
    {
        throw new UnsupportedOperationException();
    }

    @Override
    public Iterable<LineItem> lineItemsWithin(final GeometricSurface surface)
    {
        throw new UnsupportedOperationException();
    }

    @Override
    public Iterable<Line> lines()
    {
        throw new UnsupportedOperationException();
    }

    @Override
    public Iterable<Line> lines(final Predicate<Line> matcher)
    {
        throw new UnsupportedOperationException();
    }

    @Override
    public Iterable<Line> linesContaining(final Location location)
    {
        throw new UnsupportedOperationException();
    }

    @Override
    public Iterable<Line> linesContaining(final Location location, final Predicate<Line> matcher)
    {
        throw new UnsupportedOperationException();
    }

    @Override
    public Iterable<Line> linesIntersecting(final GeometricSurface surface)
    {
        throw new UnsupportedOperationException();
    }

    @Override
    public Iterable<Line> linesIntersecting(final GeometricSurface surface,
            final Predicate<Line> matcher)
    {
        throw new UnsupportedOperationException();
    }

    @Override
    public Iterable<Line> linesWithin(final GeometricSurface surface)
    {
        throw new UnsupportedOperationException();
    }

    @Override
    public Iterable<LocationItem> locationItems()
    {
        throw new UnsupportedOperationException();
    }

    @Override
    public Iterable<LocationItem> locationItems(final Predicate<LocationItem> matcher)
    {
        throw new UnsupportedOperationException();
    }

    @Override
    public Iterable<LocationItem> locationItemsWithin(final GeometricSurface surface)
    {
        throw new UnsupportedOperationException();
    }

    @Override
    public Iterable<LocationItem> locationItemsWithin(final GeometricSurface surface,
            final Predicate<LocationItem> matcher)
    {
        throw new UnsupportedOperationException();
    }

    @Override
    public AtlasMetaData metaData()
    {
        throw new UnsupportedOperationException();
    }

    @Override
    public Node node(final long identifier)
    {
        throw new UnsupportedOperationException();
    }

    @Override
    public Iterable<Node> nodes()
    {
        throw new UnsupportedOperationException();
    }

    @Override
    public Iterable<Node> nodes(final Predicate<Node> matcher)
    {
        throw new UnsupportedOperationException();
    }

    @Override
    public Iterable<Node> nodesAt(final Location location)
    {
        throw new UnsupportedOperationException();
    }

    @Override
    public Iterable<Node> nodesWithin(final GeometricSurface surface)
    {
        throw new UnsupportedOperationException();
    }

    @Override
    public Iterable<Node> nodesWithin(final GeometricSurface surface, final Predicate<Node> matcher)
    {
        throw new UnsupportedOperationException();
    }

    @Override
    public long numberOfAreas()
    {
        throw new UnsupportedOperationException();
    }

    @Override
    public long numberOfEdges()
    {
        throw new UnsupportedOperationException();
    }

    @Override
    public long numberOfLines()
    {
        throw new UnsupportedOperationException();
    }

    @Override
    public long numberOfNodes()
    {
        throw new UnsupportedOperationException();
    }

    @Override
    public long numberOfPoints()
    {
        throw new UnsupportedOperationException();
    }

    @Override
    public long numberOfRelations()
    {
        throw new UnsupportedOperationException();
    }

    @Override
    public Point point(final long identifier)
    {
        throw new UnsupportedOperationException();
    }

    @Override
    public Iterable<Point> points()
    {
        throw new UnsupportedOperationException();
    }

    @Override
    public Iterable<Point> points(final Predicate<Point> matcher)
    {
        throw new UnsupportedOperationException();
    }

    @Override
    public Iterable<Point> pointsAt(final Location location)
    {
        throw new UnsupportedOperationException();
    }

    @Override
    public Iterable<Point> pointsWithin(final GeometricSurface surface)
    {
        throw new UnsupportedOperationException();
    }

    @Override
    public Iterable<Point> pointsWithin(final GeometricSurface surface,
            final Predicate<Point> matcher)
    {
        throw new UnsupportedOperationException();
    }

    @Override
    public Relation relation(final long identifier)
    {
        throw new UnsupportedOperationException();
    }

    @Override
    public Iterable<Relation> relations()
    {
        throw new UnsupportedOperationException();
    }

    @Override
    public Iterable<Relation> relations(final Predicate<Relation> matcher)
    {
        throw new UnsupportedOperationException();
    }

    @Override
    public Iterable<Relation> relationsLowerOrderFirst()
    {
        throw new UnsupportedOperationException();
    }

    @Override
    public Iterable<Relation> relationsWithEntitiesIntersecting(final GeometricSurface surface)
    {
        throw new UnsupportedOperationException();
    }

    @Override
    public Iterable<Relation> relationsWithEntitiesIntersecting(final GeometricSurface surface,
            final Predicate<Relation> matcher)
    {
        throw new UnsupportedOperationException();
    }

    @Override
    public Iterable<Relation> relationsWithEntitiesWithin(final GeometricSurface surface)
    {
        throw new UnsupportedOperationException();
    }

    @Override
    public void save(final WritableResource writableResource)
    {
        throw new UnsupportedOperationException();
    }

    @Override
    public void saveAsGeoJson(final WritableResource resource)
    {
        throw new UnsupportedOperationException();
    }

    @Override
    public void saveAsGeoJson(final WritableResource resource, final Predicate<AtlasEntity> matcher)
    {
        throw new UnsupportedOperationException();
    }

    @Override
    public void saveAsLineDelimitedGeoJsonFeatures(final WritableResource resource,
            final BiConsumer<AtlasEntity, JsonObject> jsonMutator)
    {
        throw new UnsupportedOperationException();
    }

    @Override
    public void saveAsLineDelimitedGeoJsonFeatures(final WritableResource resource,
            final Predicate<AtlasEntity> matcher,
            final BiConsumer<AtlasEntity, JsonObject> jsonMutator)
    {
        throw new UnsupportedOperationException();
    }

    @Override
    public void saveAsList(final WritableResource resource)
    {
        throw new UnsupportedOperationException();
    }

    @Override
    public void saveAsProto(final WritableResource resource)
    {
        throw new UnsupportedOperationException();
    }

    @Override
    public void saveAsText(final WritableResource resource)
    {
        throw new UnsupportedOperationException();
    }

    @Override
    public SnappedEdge snapped(final Location point, final Distance threshold)
    {
        throw new UnsupportedOperationException();
    }

    @Override
    public SortedSet<SnappedEdge> snaps(final Location point, final Distance threshold)
    {
        throw new UnsupportedOperationException();
    }

    @Override
    public Optional<Atlas> subAtlas(final GeometricSurface boundary, final AtlasCutType cutType)
    {
        throw new UnsupportedOperationException();
    }

    @Override
    public Optional<Atlas> subAtlas(final Predicate<AtlasEntity> matcher,
            final AtlasCutType cutType)
    {
        throw new UnsupportedOperationException();
    }

    @Override
    public String summary()
    {
        throw new UnsupportedOperationException();
    }
}<|MERGE_RESOLUTION|>--- conflicted
+++ resolved
@@ -213,7 +213,6 @@
     }
 
     @Override
-<<<<<<< HEAD
     public Iterable<AtlasEntity> getGeoJsonObjects()
     {
         throw new UnsupportedOperationException();
@@ -226,10 +225,7 @@
     }
 
     @Override
-    public int getIdentifier()
-=======
     public UUID getIdentifier()
->>>>>>> 00edf4e7
     {
         throw new UnsupportedOperationException();
     }
