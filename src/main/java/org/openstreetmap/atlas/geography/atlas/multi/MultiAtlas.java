package org.openstreetmap.atlas.geography.atlas.multi;

import java.io.ObjectInputStream;
import java.util.ArrayList;
import java.util.HashSet;
import java.util.List;
import java.util.Map;
import java.util.Optional;
import java.util.Set;
import java.util.function.Predicate;
import java.util.stream.Collectors;

import org.openstreetmap.atlas.exception.CoreException;
import org.openstreetmap.atlas.geography.Polygon;
import org.openstreetmap.atlas.geography.Rectangle;
import org.openstreetmap.atlas.geography.atlas.AbstractAtlas;
import org.openstreetmap.atlas.geography.atlas.Atlas;
import org.openstreetmap.atlas.geography.atlas.AtlasMetaData;
import org.openstreetmap.atlas.geography.atlas.builder.AtlasSize;
import org.openstreetmap.atlas.geography.atlas.items.Area;
import org.openstreetmap.atlas.geography.atlas.items.AtlasEntity;
import org.openstreetmap.atlas.geography.atlas.items.Edge;
import org.openstreetmap.atlas.geography.atlas.items.Line;
import org.openstreetmap.atlas.geography.atlas.items.Node;
import org.openstreetmap.atlas.geography.atlas.items.Point;
import org.openstreetmap.atlas.geography.atlas.items.Relation;
import org.openstreetmap.atlas.geography.atlas.packed.PackedAtlas;
import org.openstreetmap.atlas.geography.atlas.packed.PackedAtlasCloner;
import org.openstreetmap.atlas.geography.atlas.sub.AtlasCutType;
import org.openstreetmap.atlas.geography.index.RTree;
import org.openstreetmap.atlas.streaming.resource.Resource;
import org.openstreetmap.atlas.streaming.resource.WritableResource;
import org.openstreetmap.atlas.utilities.collections.Iterables;
import org.openstreetmap.atlas.utilities.collections.Maps;
import org.openstreetmap.atlas.utilities.collections.StringList;
import org.openstreetmap.atlas.utilities.maps.LongToIntegerMultiMap;
import org.openstreetmap.atlas.utilities.maps.LongToLongMap;
import org.openstreetmap.atlas.utilities.maps.LongToLongMultiMap;
import org.openstreetmap.atlas.utilities.scalars.Ratio;
import org.slf4j.Logger;
import org.slf4j.LoggerFactory;

import com.google.common.collect.ImmutableList;

/**
 * {@link Atlas} that is backed by multiple {@link Atlas}es stitched on the fly.
 *
 * @author matthieun
 */
public class MultiAtlas extends AbstractAtlas
{
    private static final long serialVersionUID = -5917117808042670700L;
    private static final Logger logger = LoggerFactory.getLogger(MultiAtlas.class);

    private static final double ARRAY_SIZE_MULTIPLIER = 1.1;

    private final List<Atlas> atlases;

    private final AtlasMetaData metaData;

    private final long numberOfEdges;
    private final long numberOfNodes;
    private final long numberOfAreas;
    private final long numberOfLines;
    private final long numberOfPoints;
    private final long numberOfRelations;
    private final RTree<Integer> atlasSpatialIndex;

    // The identifiers of the Nodes, and the Atlases we can find them into. Only shared nodes, used
    // for connectivity will be referenced in more than one Atlas (for real time stitching of the
    // navigable network).
    private final LongToIntegerMultiMap nodeIdentifierToAtlasIndices;
    private final LongToIntegerMultiMap edgeIdentifierToAtlasIndices;
    private final LongToIntegerMultiMap areaIdentifierToAtlasIndices;
    private final LongToIntegerMultiMap lineIdentifierToAtlasIndices;
    private final LongToIntegerMultiMap pointIdentifierToAtlasIndices;
    private final LongToIntegerMultiMap relationIdentifierToAtlasIndices;

    // Re-build relations with the same OSM identifier
    private final LongToLongMultiMap relationOsmIdentifierToRelationIdentifiers;
    private final LongToLongMap relationIdentifierToRelationOsmIdentifier;

    private final int subArraySize;
    private final long maximumSize;

    private final int nodeMemoryBlockSize;
    private final int edgeMemoryBlockSize;
    private final int areaMemoryBlockSize;
    private final int lineMemoryBlockSize;
    private final int pointMemoryBlockSize;
    private final int relationMemoryBlockSize;

    private final int nodeHashSize;
    private final int edgeHashSize;
    private final int areaHashSize;
    private final int lineHashSize;
    private final int pointHashSize;
    private final int relationHashSize;

    // Custom fixers for crossing edges and overlapping nodes
    private final MultiAtlasOverlappingNodesFixer nodesFixer;

    /**
     * Load a {@link MultiAtlas} from a serialized resource
     *
     * @param resource
     *            The {@link Resource} to read from
     * @return The deserialized {@link MultiAtlas}
     */
    public static MultiAtlas load(final Resource resource)
    {
        try (ObjectInputStream input = new ObjectInputStream(resource.read()))
        {
            final MultiAtlas result = (MultiAtlas) input.readObject();
            return result;
        }
        catch (final Exception e)
        {
            throw new CoreException("Could not load Atlas from {}", e, resource);
        }
    }

    /**
     * Load a {@link MultiAtlas} from an {@link Iterable} of {@link PackedAtlas} serialized
     * resources
     *
     * @param resources
     *            The {@link Resource}s to read from (which each contain a serialized
     *            {@link PackedAtlas}).
     * @return The deserialized {@link MultiAtlas}
     */
    public static MultiAtlas loadFromPackedAtlas(final Iterable<? extends Resource> resources)
    {
        return loadFromPackedAtlas(resources, false);
    }

    /**
     * Load a {@link MultiAtlas} from an {@link Iterable} of {@link PackedAtlas} serialized
     * resources
     *
     * @param resources
     *            The {@link Resource}s to read from (which each contain a serialized
     *            {@link PackedAtlas}).
     * @param lotsOfOverlap
     *            If this is true, then the builder will start with small arrays and re-size a lot,
     *            but won't waste memory because of the overlap of the sub-{@link Atlas}es. However,
     *            if this is false, the builder will blindly sum all the items of all the
     *            {@link Atlas}es regardless of overlap, and will hence allocate potentially more
     *            memory than necessary. In that case though, the arrays will never resize, and the
     *            load time will be faster.
     * @return The deserialized {@link MultiAtlas}
     */
    public static MultiAtlas loadFromPackedAtlas(final Iterable<? extends Resource> resources,
            final boolean lotsOfOverlap)
    {
        if (Iterables.size(resources) == 0)
        {
            throw new CoreException("Can't create an atlas from zero resources");
        }
        return new MultiAtlas(Iterables.translate(resources, resource ->
        {
            try
            {
                return PackedAtlas.load(resource);
            }
            catch (final Exception exception)
            {
                throw new CoreException("Failed to load an atlas from {} with name {}",
                        resource.getClass().getName(), resource.getName(), exception);
            }
        }), lotsOfOverlap);
    }

    /**
     * Load a {@link MultiAtlas} from an {@link Iterable} of {@link PackedAtlas} serialized
     * resources
     *
     * @param resources
     *            The {@link Resource}s to read from (which each contain a serialized
     *            {@link PackedAtlas}).
     * @param lotsOfOverlap
     *            If this is true, then the builder will start with small arrays and re-size a lot,
     *            but won't waste memory because of the overlap of the sub-{@link Atlas}es. However,
     *            if this is false, the builder will blindly sum all the items of all the
     *            {@link Atlas}es regardless of overlap, and will hence allocate potentially more
     *            memory than necessary. In that case though, the arrays will never resize, and the
     *            load time will be faster.
     * @param filter
     *            The {@link Predicate} to use when loading from {@link PackedAtlas}
     * @return The deserialized {@link MultiAtlas}
     */
    public static MultiAtlas loadFromPackedAtlas(final Iterable<? extends Resource> resources,
            final boolean lotsOfOverlap, final Predicate<AtlasEntity> filter)
    {
        if (Iterables.size(resources) == 0)
        {
            throw new CoreException("Can't create an atlas from zero resources");
        }
        final Iterable<Atlas> validAtlases = Iterables
                .translate(Iterables.stream(Iterables.translate(resources, resource ->
                {
                    final Atlas atlas;
                    try
                    {
                        atlas = PackedAtlas.load(resource);
                    }
                    catch (final Exception exception)
                    {
                        throw new CoreException("Failed to load an atlas from {} with name {}",
                                resource.getClass().getName(), resource.getName(), exception);
                    }
                    return atlas.subAtlas(filter, AtlasCutType.SOFT_CUT);
                })).filter(Optional::isPresent), Optional::get);
        if (Iterables.size(validAtlases) == 0)
        {
            throw new CoreException("Provided entity filter will result in an empty Atlas");
        }
        return new MultiAtlas(validAtlases, lotsOfOverlap);
    }

    /**
     * Load a {@link MultiAtlas} from an {@link Iterable} of {@link PackedAtlas} serialized
     * resources
     *
     * @param resources
     *            The {@link Resource}s to read from (which each contain a serialized
     *            {@link PackedAtlas}).
     * @param filter
     *            The {@link Predicate} to use when loading from {@link PackedAtlas}
     * @return The deserialized {@link MultiAtlas}
     */
    public static MultiAtlas loadFromPackedAtlas(final Iterable<? extends Resource> resources,
            final Predicate<AtlasEntity> filter)
    {
        return loadFromPackedAtlas(resources, false, filter);
    }

    /**
     * Load a {@link MultiAtlas} from {@link PackedAtlas} serialized resources
     *
     * @param resources
     *            The {@link Resource}s to read from (which each contain a serialized
     *            {@link PackedAtlas}).
     * @return The deserialized {@link MultiAtlas}
     */
    public static MultiAtlas loadFromPackedAtlas(final Resource... resources)
    {
        return loadFromPackedAtlas(Iterables.iterable(resources), false);
    }

    /**
     * Create an {@link Atlas} from stitching many other {@link Atlas}
     *
     * @param atlases
     *            The {@link Atlas}es to stitch together
     */
    public MultiAtlas(final Atlas... atlases)
    {
        this(Iterables.iterable(atlases), false);
    }

    /**
     * Create an {@link Atlas} from stitching many other {@link Atlas}
     *
     * @param atlases
     *            The {@link Atlas}es to stitch together
     */
    public MultiAtlas(final Iterable<Atlas> atlases)
    {
        this(atlases, false);
    }

    /**
     * Create an {@link Atlas} from stitching many other {@link Atlas}
     *
     * @param atlases
     *            The {@link Atlas}es to stitch together
     * @param lotsOfOverlap
     *            If this is true, then the builder will start with small arrays and re-size a lot,
     *            but won't waste memory because of the overlap of the sub-{@link Atlas}es. However,
     *            if this is false, the builder will blindly sum all the items of all the
     *            {@link Atlas}es regardless of overlap, and will hence allocate potentially more
     *            memory than necessary. In that case though, the arrays will never resize, and the
     *            load time will be faster.
     */
    public MultiAtlas(final Iterable<Atlas> atlases, final boolean lotsOfOverlap)
    {
        this(Iterables.asList(atlases), lotsOfOverlap);
    }

    /**
     * Create an {@link Atlas} from stitching many other {@link Atlas}
     *
     * @param atlases
     *            The {@link Atlas}es to stitch together
     */
    public MultiAtlas(final List<Atlas> atlases)
    {
        this(atlases, false);
    }

    /**
     * Create an {@link Atlas} from stitching many other {@link Atlas}
     *
     * @param atlases
     *            The {@link Atlas}es to stitch together
     * @param lotsOfOverlap
     *            If this is true, then the builder will start with small arrays and re-size a lot,
     *            but won't waste memory because of the overlap of the sub-{@link Atlas}es. However,
     *            if this is false, the builder will blindly sum all the items of all the
     *            {@link Atlas}es regardless of overlap, and will hence allocate potentially more
     *            memory than necessary. In that case though, the arrays will never resize, and the
     *            load time will be faster.
     */
    public MultiAtlas(final List<Atlas> atlases, final boolean lotsOfOverlap)
    {
        this(atlases, lotsOfOverlap, true);
    }

    public MultiAtlas(final boolean fixNodesOnOppositeAntiMeridians, final Atlas... atlases)
    {
        this(Iterables.iterable(atlases), false, fixNodesOnOppositeAntiMeridians);
    }

    public MultiAtlas(final Iterable<Atlas> atlases, final boolean lotsOfOverlap,
            final boolean fixNodesOnOppositeAntiMeridians)
    {
        this(Iterables.asList(atlases), lotsOfOverlap, fixNodesOnOppositeAntiMeridians);
    }

    public MultiAtlas(final List<Atlas> atlases, final boolean lotsOfOverlap,
            final boolean fixNodesOnOppositeAntiMeridians)
    {
        if (atlases.isEmpty())
        {
            throw new CoreException("An Atlas is Located, and therefore cannot be empty.");
        }
        this.atlases = atlases;
        this.atlasSpatialIndex = newPackedAtlasSpatialIndex();
        long numberOfNodes;
        long numberOfEdges;
        long numberOfAreas;
        long numberOfLines;
        long numberOfPoints;
        long numberOfRelations;
        if (lotsOfOverlap)
        {
            // We do not know in advance how much overlap there will be. We choose to re-size
            // instead of wasting memory
            numberOfEdges = DEFAULT_NUMBER_OF_ITEMS;
            numberOfNodes = DEFAULT_NUMBER_OF_ITEMS;
            numberOfAreas = DEFAULT_NUMBER_OF_ITEMS;
            numberOfLines = DEFAULT_NUMBER_OF_ITEMS;
            numberOfPoints = DEFAULT_NUMBER_OF_ITEMS;
            numberOfRelations = DEFAULT_NUMBER_OF_ITEMS;
        }
        else
        {
            // Re-sizing arrays is prohibitive, so even if we do not know how much overlap there
            // will be, we choose to waste memory instead.
            numberOfNodes = Iterables.count(this.atlases, atlas -> atlas.numberOfNodes());
            numberOfEdges = Iterables.count(this.atlases, atlas -> atlas.numberOfEdges());
            numberOfAreas = Iterables.count(this.atlases, atlas -> atlas.numberOfAreas());
            numberOfLines = Iterables.count(this.atlases, atlas -> atlas.numberOfLines());
            numberOfPoints = Iterables.count(this.atlases, atlas -> atlas.numberOfPoints());
            numberOfRelations = Iterables.count(this.atlases, atlas -> atlas.numberOfRelations());
        }
        if (atlases.size() > 1)
        {
            numberOfNodes = Math.round(numberOfNodes * ARRAY_SIZE_MULTIPLIER);
            numberOfEdges = Math.round(numberOfEdges * ARRAY_SIZE_MULTIPLIER);
            numberOfAreas = Math.round(numberOfAreas * ARRAY_SIZE_MULTIPLIER);
            numberOfLines = Math.round(numberOfLines * ARRAY_SIZE_MULTIPLIER);
            numberOfPoints = Math.round(numberOfPoints * ARRAY_SIZE_MULTIPLIER);
            numberOfRelations = Math.round(numberOfRelations * ARRAY_SIZE_MULTIPLIER);
        }
        int index = 0;
        for (final Atlas atlas : this.atlases)
        {
            this.atlasSpatialIndex.add(atlas.bounds(), index);
            index++;
        }

        this.subArraySize = Integer.MAX_VALUE;
        this.maximumSize = Long.MAX_VALUE;

        this.nodeMemoryBlockSize = (int) Math.max(DEFAULT_NUMBER_OF_ITEMS,
                numberOfNodes % Integer.MAX_VALUE);
        this.edgeMemoryBlockSize = (int) Math.max(DEFAULT_NUMBER_OF_ITEMS,
                numberOfEdges % Integer.MAX_VALUE);
        this.areaMemoryBlockSize = (int) Math.max(DEFAULT_NUMBER_OF_ITEMS,
                numberOfAreas % Integer.MAX_VALUE);
        this.lineMemoryBlockSize = (int) Math.max(DEFAULT_NUMBER_OF_ITEMS,
                numberOfLines % Integer.MAX_VALUE);
        this.pointMemoryBlockSize = (int) Math.max(DEFAULT_NUMBER_OF_ITEMS,
                numberOfPoints % Integer.MAX_VALUE);
        this.relationMemoryBlockSize = (int) Math.max(DEFAULT_NUMBER_OF_ITEMS,
                numberOfRelations % Integer.MAX_VALUE);

        this.nodeHashSize = (int) Math
                .max(Math.min(numberOfNodes / HASH_MODULO_RATIO, Integer.MAX_VALUE), 1);
        this.edgeHashSize = (int) Math
                .max(Math.min(numberOfEdges / HASH_MODULO_RATIO, Integer.MAX_VALUE), 1);
        this.areaHashSize = (int) Math
                .max(Math.min(numberOfAreas / HASH_MODULO_RATIO, Integer.MAX_VALUE), 1);
        this.lineHashSize = (int) Math
                .max(Math.min(numberOfLines / HASH_MODULO_RATIO, Integer.MAX_VALUE), 1);
        this.pointHashSize = (int) Math
                .max(Math.min(numberOfPoints / HASH_MODULO_RATIO, Integer.MAX_VALUE), 1);
        this.relationHashSize = (int) Math
                .max(Math.min(numberOfRelations / HASH_MODULO_RATIO, Integer.MAX_VALUE), 1);

        this.nodeIdentifierToAtlasIndices = new LongToIntegerMultiMap(
                "MultiAtlas - nodeIdentifierToAtlasIndices", this.maximumSize, this.nodeHashSize,
                this.nodeMemoryBlockSize, this.subArraySize, this.nodeMemoryBlockSize,
                this.subArraySize);
        this.edgeIdentifierToAtlasIndices = new LongToIntegerMultiMap(
                "MultiAtlas - edgeIdentifierToAtlasIndex", this.maximumSize, this.edgeHashSize,
                this.edgeMemoryBlockSize, this.subArraySize, this.edgeMemoryBlockSize,
                this.subArraySize);
        this.areaIdentifierToAtlasIndices = new LongToIntegerMultiMap(
                "MultiAtlas - areaIdentifierToAtlasIndex", this.maximumSize, this.areaHashSize,
                this.areaMemoryBlockSize, this.subArraySize, this.areaMemoryBlockSize,
                this.subArraySize);
        this.lineIdentifierToAtlasIndices = new LongToIntegerMultiMap(
                "MultiAtlas - lineIdentifierToAtlasIndex", this.maximumSize, this.lineHashSize,
                this.lineMemoryBlockSize, this.subArraySize, this.lineMemoryBlockSize,
                this.subArraySize);
        this.pointIdentifierToAtlasIndices = new LongToIntegerMultiMap(
                "MultiAtlas - pointIdentifierToAtlasIndex", this.maximumSize, this.pointHashSize,
                this.pointMemoryBlockSize, this.subArraySize, this.pointMemoryBlockSize,
                this.subArraySize);
        this.relationIdentifierToAtlasIndices = new LongToIntegerMultiMap(
                "MultiAtlas - relationIdentifierToAtlasIndices", this.maximumSize,
                this.relationHashSize, this.relationMemoryBlockSize, this.subArraySize,
                this.relationMemoryBlockSize, this.subArraySize);
        this.relationOsmIdentifierToRelationIdentifiers = new LongToLongMultiMap(
                "MultiAtlas - relationOsmIdentifierToRelationIdentifier", this.maximumSize,
                this.relationHashSize, this.relationMemoryBlockSize, this.subArraySize,
                this.relationMemoryBlockSize, this.subArraySize);
        this.relationIdentifierToRelationOsmIdentifier = new LongToLongMap(
                "MultiAtlas - relationIdentifierToRelationOsmIdentifier", this.maximumSize,
                this.relationHashSize, this.relationMemoryBlockSize, this.subArraySize,
                this.relationMemoryBlockSize, this.subArraySize);

        // Populate the pointers
        int atlasIndex = 0;
        for (final Atlas atlas : this.atlases)
        {
            populateReferences(atlas, atlasIndex);
            atlasIndex++;
        }

        // Build the spatial indices
        this.getAsNewNodeSpatialIndex();
        this.getAsNewEdgeSpatialIndex();
        this.getAsNewAreaSpatialIndex();
        this.getAsNewLineSpatialIndex();
        this.getAsNewPointSpatialIndex();
        this.getAsNewRelationSpatialIndex();
        this.nodeIdentifierToAtlasIndices
                .forEach(identifier -> this.getNodeSpatialIndex().add(node(identifier)));
        this.edgeIdentifierToAtlasIndices
                .forEach(identifier -> this.getEdgeSpatialIndex().add(edge(identifier)));
        this.areaIdentifierToAtlasIndices
                .forEach(identifier -> this.getAreaSpatialIndex().add(area(identifier)));
        this.lineIdentifierToAtlasIndices
                .forEach(identifier -> this.getLineSpatialIndex().add(line(identifier)));
        this.pointIdentifierToAtlasIndices
                .forEach(identifier -> this.getPointSpatialIndex().add(point(identifier)));
        this.relationIdentifierToAtlasIndices.forEach(identifier ->
        {
            final Relation relation = relation(identifier);
            if (!relation.members().isEmpty() && relation.bounds() != null)
            {
                // The relation is not empty, hence it is located
                this.getRelationSpatialIndex().add(relation);
            }
            final long osmIdentifier = relation.osmRelationIdentifier();
            this.relationOsmIdentifierToRelationIdentifiers.add(osmIdentifier, identifier);
            this.relationIdentifierToRelationOsmIdentifier.put(identifier, osmIdentifier);
        });

<<<<<<< HEAD
        // Find the overlapping nodes. Master to slave has a one to many relationship. A master
        // cannot be a slave and vice versa
        this.nodesFixer = new MultiAtlasOverlappingNodesFixer(this,
                fixNodesOnOppositeAntiMeridians);
=======
        // Find the overlapping nodes. Main to alternate has a one to many relationship. A main
        // cannot be an alternate and vice versa
        this.nodesFixer = new MultiAtlasOverlappingNodesFixer(this);
>>>>>>> 2f612800
        this.nodesFixer.aggregateSameLocationNodes();

        // At this point de-duplication has been done already.
        this.numberOfEdges = this.edgeIdentifierToAtlasIndices.size();
        this.numberOfNodes = this.nodeIdentifierToAtlasIndices.size();
        this.numberOfAreas = this.areaIdentifierToAtlasIndices.size();
        this.numberOfLines = this.lineIdentifierToAtlasIndices.size();
        this.numberOfPoints = this.pointIdentifierToAtlasIndices.size();
        this.numberOfRelations = this.relationIdentifierToAtlasIndices.size();

        if (!lotsOfOverlap)
        {
            // In case we have small overlap and the arrays are larger than necessary, resize is
            // worth it if the arrays are more than twice as big as needed.
            final Ratio trimRatio = Ratio.HALF;
            this.nodeIdentifierToAtlasIndices.trimIfLessFilledThan(trimRatio);
            this.edgeIdentifierToAtlasIndices.trimIfLessFilledThan(trimRatio);
            this.areaIdentifierToAtlasIndices.trimIfLessFilledThan(trimRatio);
            this.lineIdentifierToAtlasIndices.trimIfLessFilledThan(trimRatio);
            this.pointIdentifierToAtlasIndices.trimIfLessFilledThan(trimRatio);
            this.relationIdentifierToAtlasIndices.trimIfLessFilledThan(trimRatio);
            this.relationOsmIdentifierToRelationIdentifiers.trimIfLessFilledThan(trimRatio);
            this.relationIdentifierToRelationOsmIdentifier.trimIfLessFilledThan(trimRatio);
        }

        // Update the meta data.
        this.metaData = mergeMetaData();
    }

    @Override
    public Area area(final long identifier)
    {
        if (this.areaIdentifierToAtlasIndices.containsKey(identifier))
        {
            return new MultiArea(this, identifier);
        }
        return null;
    }

    @Override
    public Iterable<Area> areas()
    {
        return Iterables.translate(this.areaIdentifierToAtlasIndices, this::area);
    }

    /**
     * Get all the Atlas intersecting some bounds
     *
     * @param bounds
     *            The bounds
     * @return All the Atlas intersecting the bounds
     */
    public Set<Atlas> atlasIntersecting(final Polygon bounds)
    {
        if (!(bounds instanceof Rectangle))
        {
            throw new UnsupportedOperationException("Non-Rectangle Polygons not supported yet.");
        }
        return Iterables.asSet(Iterables.translate(this.atlasSpatialIndex.get(bounds.bounds()),
                atlasIndex -> this.atlases.get(atlasIndex)));
    }

    @Override
    public Rectangle bounds()
    {
        return Rectangle.forLocated(this.atlases);
    }

    @Override
    public Edge edge(final long identifier)
    {
        if (this.edgeIdentifierToAtlasIndices.containsKey(identifier))
        {
            return new MultiEdge(this, identifier);
        }
        return null;
    }

    @Override
    public Iterable<Edge> edges()
    {
        return Iterables.translate(this.edgeIdentifierToAtlasIndices, this::edge);
    }

    @Override
    public Line line(final long identifier)
    {
        if (this.lineIdentifierToAtlasIndices.containsKey(identifier))
        {
            return new MultiLine(this, identifier);
        }
        return null;
    }

    @Override
    public Iterable<Line> lines()
    {
        return Iterables.translate(this.lineIdentifierToAtlasIndices, this::line);
    }

    @Override
    public AtlasMetaData metaData()
    {
        return this.metaData;
    }

    @Override
    public Node node(final long identifier)
    {
        if (this.nodeIdentifierToAtlasIndices.containsKey(identifier))
        {
            return new MultiNode(this, identifier);
        }
        return null;
    }

    @Override
    public Iterable<Node> nodes()
    {
        // Use the identifier here to avoid listing duplicated nodes twice.
        return Iterables.translate(this.nodeIdentifierToAtlasIndices, this::node);
    }

    @Override
    public long numberOfAreas()
    {
        return this.numberOfAreas;
    }

    @Override
    public long numberOfEdges()
    {
        return this.numberOfEdges;
    }

    @Override
    public long numberOfLines()
    {
        return this.numberOfLines;
    }

    @Override
    public long numberOfNodes()
    {
        return this.numberOfNodes;
    }

    @Override
    public long numberOfPoints()
    {
        return this.numberOfPoints;
    }

    @Override
    public long numberOfRelations()
    {
        return this.numberOfRelations;
    }

    public int numberOfSubAtlas()
    {
        return this.atlases.size();
    }

    @Override
    public Point point(final long identifier)
    {
        if (this.pointIdentifierToAtlasIndices.containsKey(identifier))
        {
            return new MultiPoint(this, identifier);
        }
        return null;
    }

    @Override
    public Iterable<Point> points()
    {
        return Iterables.translate(this.pointIdentifierToAtlasIndices, this::point);
    }

    @Override
    public Relation relation(final long identifier)
    {
        if (this.relationIdentifierToAtlasIndices.containsKey(identifier))
        {
            return new MultiRelation(this, identifier);
        }
        return null;
    }

    @Override
    public Iterable<Relation> relations()
    {
        return Iterables.translate(this.relationIdentifierToAtlasIndices, this::relation);
    }

    @Override
    public void save(final WritableResource writableResource)
    {
        throw new CoreException(
                "A MultiAtlas has to be cloned to a {} before it can be saved. Consider using {}",
                PackedAtlas.class.getName(), PackedAtlasCloner.class.getName());
    }

    /**
     * Get the List of {@link Atlas} that comprise this {@link MultiAtlas}.
     *
     * @return The list of {@link Atlas}
     */
    public List<Atlas> subAtlases()
    {
        return ImmutableList.copyOf(this.atlases);
    }

    protected List<Atlas> getAtlases()
    {
        return this.atlases;
    }

    protected int getEdgeHashSize()
    {
        return this.edgeHashSize;
    }

    protected LongToIntegerMultiMap getEdgeIdentifierToAtlasIndices()
    {
        return this.edgeIdentifierToAtlasIndices;
    }

    protected int getEdgeMemoryBlockSize()
    {
        return this.edgeMemoryBlockSize;
    }

    protected long getMaximumSize()
    {
        return this.maximumSize;
    }

    protected LongToIntegerMultiMap getNodeIdentifierToAtlasIndices()
    {
        return this.nodeIdentifierToAtlasIndices;
    }

    protected int getSubArraySize()
    {
        return this.subArraySize;
    }

    /**
     * In case there is a main node overlapping this node, get the main node.
     *
     * @param identifier
     *            The node identifier to query
     * @return The identifier of the main node that has the exact same location
     */
    protected Optional<Long> mainNode(final Long identifier)
    {
        return this.nodesFixer.mainNode(identifier);
    }

    @Deprecated
    protected Optional<Long> masterNode(final Long identifier)
    {
        return mainNode(identifier);
    }

    /**
     * Take all the relations an {@link AtlasEntity} belongs to, and replace them with the
     * corresponding relations linking back to this {@link MultiAtlas}.
     *
     * @param entity
     *            The {@link AtlasEntity}
     * @return The relations of this entity, as viewed from this multi atlas.
     */
    protected Set<Relation> multifyRelations(final AtlasEntity entity)
    {
        final Set<Relation> subRelations = entity.relations();
        final Set<Relation> result = new HashSet<>();
        for (final Relation relation : subRelations)
        {
            result.add(relation(relation.getIdentifier()));
        }
        return result;
    }

    /**
     * In case this is a main node, get all the overlapping nodes.
     *
     * @param identifier
     *            The node identifier to query
     * @return The identifiers of the overlapping nodes that has the exact same location
     */
    protected Set<Long> overlappingNodes(final Long identifier)
    {
        return this.nodesFixer.overlappingNodes(identifier);
    }

    protected void populateReferences(final Atlas atlas, final int atlasIndex)
    {
        for (final Node node : atlas.nodes())
        {
            this.nodeIdentifierToAtlasIndices.add(node.getIdentifier(), atlasIndex);
        }
        for (final Edge edge : atlas.edges())
        {
            this.edgeIdentifierToAtlasIndices.add(edge.getIdentifier(), atlasIndex);
        }
        for (final Area area : atlas.areas())
        {
            this.areaIdentifierToAtlasIndices.add(area.getIdentifier(), atlasIndex);
        }
        for (final Line line : atlas.lines())
        {
            this.lineIdentifierToAtlasIndices.add(line.getIdentifier(), atlasIndex);
        }
        for (final Point point : atlas.points())
        {
            this.pointIdentifierToAtlasIndices.add(point.getIdentifier(), atlasIndex);
        }
        for (final Relation relation : atlas.relations())
        {
            this.relationIdentifierToAtlasIndices.add(relation.getIdentifier(), atlasIndex);
        }
    }

    protected List<Relation> relationAllRelationsWithSameOsmIdentifier(final long identifier)
    {
        final List<Relation> result = new ArrayList<>();
        final long osmIdentifier = this.relationIdentifierToRelationOsmIdentifier.get(identifier);
        for (final long candidateIdentifier : this.relationOsmIdentifierToRelationIdentifiers
                .get(osmIdentifier))
        {
            result.add(relation(candidateIdentifier));
        }
        return result;
    }

    /**
     * Get the {@link Area} from the {@link Atlas} that has this identifier.
     *
     * @param identifier
     *            The identifier to query
     * @return The {@link Area}s that have this identifier
     */
    SubAreaList subAreas(final long identifier)
    {
        final List<Area> subAreas = new ArrayList<>();
        for (final int index : this.areaIdentifierToAtlasIndices.get(identifier))
        {
            if (index != -1)
            {
                subAreas.add(this.atlases.get(index).area(identifier));
            }
        }
        return new SubAreaList(subAreas);
    }

    /**
     * Get the {@link Edge}s from the {@link Atlas} that has this identifier.
     *
     * @param identifier
     *            The identifier to query
     * @return The {@link Edge}s that have this identifier
     */
    SubEdgeList subEdge(final long identifier)
    {
        final List<Edge> subEdges = new ArrayList<>();
        for (final int index : this.edgeIdentifierToAtlasIndices.get(identifier))
        {
            if (index != -1)
            {
                subEdges.add(this.atlases.get(index).edge(identifier));
            }
        }
        return new SubEdgeList(subEdges);
    }

    /**
     * Get the {@link Line}s from the {@link Atlas} that has this identifier.
     *
     * @param identifier
     *            The identifier to query
     * @return The {@link Line}s that have this identifier
     */
    SubLineList subLines(final long identifier)
    {
        final List<Line> subLines = new ArrayList<>();
        for (final int index : this.lineIdentifierToAtlasIndices.get(identifier))
        {
            if (index != -1)
            {
                subLines.add(this.atlases.get(index).line(identifier));
            }
        }
        return new SubLineList(subLines);
    }

    /**
     * Get the nodes from different Atlases that have this identifier.
     *
     * @param identifier
     *            The identifier to query
     * @return The {@link Node}s that have this identifier
     */
    SubNodeList subNodes(final long identifier)
    {
        final List<Node> subNodes = new ArrayList<>();
        for (final int index : this.nodeIdentifierToAtlasIndices.get(identifier))
        {
            // Add all the sub nodes that come from regular sub atlas
            if (index != -1)
            {
                subNodes.add(this.atlases.get(index).node(identifier));
            }
        }
        return new SubNodeList(subNodes);
    }

    /**
     * Get the {@link Point}s from the {@link Atlas} that has this identifier.
     *
     * @param identifier
     *            The identifier to query
     * @return The {@link Point}s that have this identifier
     */
    SubPointList subPoints(final long identifier)
    {
        final List<Point> subPoints = new ArrayList<>();
        for (final int index : this.pointIdentifierToAtlasIndices.get(identifier))
        {
            if (index != -1)
            {
                subPoints.add(this.atlases.get(index).point(identifier));
            }
        }
        return new SubPointList(subPoints);
    }

    /**
     * Get the {@link Relation}s from the {@link Atlas} that have this identifier.
     *
     * @param identifier
     *            The identifier to query
     * @return The {@link Relation}s that have this identifier
     */
    SubRelationList subRelations(final long identifier)
    {
        final List<Relation> subRelations = new ArrayList<>();
        for (final int index : this.relationIdentifierToAtlasIndices.get(identifier))
        {
            if (index != -1)
            {
                subRelations.add(this.atlases.get(index).relation(identifier));
            }
        }
        return new SubRelationList(subRelations);
    }

    private AtlasMetaData mergeMetaData()
    {
        final AtlasSize size = new AtlasSize(this.numberOfEdges, this.numberOfNodes,
                this.numberOfAreas, this.numberOfLines, this.numberOfPoints,
                this.numberOfRelations);
        String codeVersion = null;
        String dataVersion = null;
        String shardName = null;
        final Map<String, String> tags = Maps.hashMap();
        // countries
        final StringList countries = new StringList(this.atlases.stream().map(Atlas::metaData)
                .map(AtlasMetaData::getCountry).filter(Optional::isPresent).map(Optional::get)
                .flatMap(value -> StringList.split(value, ",").stream()).distinct()
                .collect(Collectors.toList()));
        // code version
        final List<String> codeVersions = this.atlases.stream().map(Atlas::metaData)
                .map(AtlasMetaData::getCodeVersion).filter(Optional::isPresent).map(Optional::get)
                .distinct().collect(Collectors.toList());
        if (codeVersions.size() > 1)
        {
            logger.warn("Two sub atlas files have different code versions: {}", codeVersions);
        }
        if (codeVersions.size() > 0)
        {
            codeVersion = codeVersions.get(0);
        }
        // data version
        final List<String> dataVersions = this.atlases.stream().map(Atlas::metaData)
                .map(AtlasMetaData::getDataVersion).filter(Optional::isPresent).map(Optional::get)
                .distinct().collect(Collectors.toList());
        if (dataVersions.size() > 1)
        {
            logger.warn("Two sub atlas files have different data versions: {}", dataVersions);
        }
        if (dataVersions.size() > 0)
        {
            dataVersion = dataVersions.get(0);
        }
        // shard name
        final List<String> shardNames = this.atlases.stream().map(Atlas::metaData)
                .map(AtlasMetaData::getShardName).filter(Optional::isPresent).map(Optional::get)
                .distinct().collect(Collectors.toList());
        if (shardNames.size() > 1)
        {
            logger.warn("Two sub atlas files have different shard names: {}", shardNames);
        }
        if (shardNames.size() > 0)
        {
            shardName = shardNames.get(0);
        }
        // tags
        this.atlases.stream().map(Atlas::metaData).map(AtlasMetaData::getTags)
                .flatMap(map -> map.entrySet().stream()).forEach(entry ->
                {
                    final String key = entry.getKey();
                    final String value = entry.getValue();
                    if (tags.containsKey(key))
                    {
                        final String overridenValue = tags.get(key);
                        if (overridenValue != null && !overridenValue.equals(value))
                        {
                            logger.trace(
                                    "AtlasMetaData has conflicting values for the same key:"
                                            + " key = {}, and values = [{}, {}]. 2nd one is kept.",
                                    key, overridenValue, value);
                        }
                    }
                    tags.put(key, value);
                });
        return new AtlasMetaData(size, true, codeVersion, dataVersion,
                countries.isEmpty() ? null : countries.join(","), shardName, tags);
    }

    private RTree<Integer> newPackedAtlasSpatialIndex()
    {
        return new RTree<>();
    }
}<|MERGE_RESOLUTION|>--- conflicted
+++ resolved
@@ -481,16 +481,10 @@
             this.relationIdentifierToRelationOsmIdentifier.put(identifier, osmIdentifier);
         });
 
-<<<<<<< HEAD
-        // Find the overlapping nodes. Master to slave has a one to many relationship. A master
-        // cannot be a slave and vice versa
+        // Find the overlapping nodes. Main to alternate has a one to many relationship. A main
+        // cannot be an alternate and vice versa
         this.nodesFixer = new MultiAtlasOverlappingNodesFixer(this,
                 fixNodesOnOppositeAntiMeridians);
-=======
-        // Find the overlapping nodes. Main to alternate has a one to many relationship. A main
-        // cannot be an alternate and vice versa
-        this.nodesFixer = new MultiAtlasOverlappingNodesFixer(this);
->>>>>>> 2f612800
         this.nodesFixer.aggregateSameLocationNodes();
 
         // At this point de-duplication has been done already.
