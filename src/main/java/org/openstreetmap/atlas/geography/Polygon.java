package org.openstreetmap.atlas.geography;

import java.awt.geom.Area;
import java.util.ArrayList;
import java.util.Iterator;
import java.util.List;
import java.util.Optional;
import java.util.Set;
import java.util.stream.IntStream;

import org.locationtech.jts.geom.GeometryCollection;
import org.locationtech.jts.geom.Point;
import org.locationtech.jts.triangulate.ConformingDelaunayTriangulationBuilder;
import org.openstreetmap.atlas.exception.CoreException;
import org.openstreetmap.atlas.geography.converters.WktPolygonConverter;
import org.openstreetmap.atlas.geography.converters.jts.GeometryStreamer;
import org.openstreetmap.atlas.geography.converters.jts.JtsLocationConverter;
import org.openstreetmap.atlas.geography.converters.jts.JtsPointConverter;
import org.openstreetmap.atlas.geography.converters.jts.JtsPolygonConverter;
import org.openstreetmap.atlas.geography.converters.jts.JtsPrecisionManager;
import org.openstreetmap.atlas.geography.coordinates.EarthCenteredEarthFixedCoordinate;
import org.openstreetmap.atlas.geography.geojson.GeoJsonUtils;
import org.openstreetmap.atlas.utilities.collections.Iterables;
import org.openstreetmap.atlas.utilities.collections.MultiIterable;
import org.openstreetmap.atlas.utilities.scalars.Angle;
import org.openstreetmap.atlas.utilities.scalars.Distance;
import org.openstreetmap.atlas.utilities.scalars.Surface;
import org.slf4j.Logger;
import org.slf4j.LoggerFactory;

import com.google.common.collect.Lists;
import com.google.gson.JsonArray;
import com.google.gson.JsonObject;

/**
 * A {@link Polygon} is a {@link PolyLine} with an extra {@link Segment} between the last
 * {@link Location} and the first {@link Location}.
 *
 * @author matthieun
 */
public class Polygon extends PolyLine implements GeometricSurface
{
    public static final Polygon SILICON_VALLEY = new Polygon(Location.TEST_3, Location.TEST_7,
            Location.TEST_4, Location.TEST_1, Location.TEST_5);
    public static final Polygon SILICON_VALLEY_2 = new Polygon(Location.TEST_3, Location.TEST_7,
            Location.TEST_2, Location.TEST_1, Location.TEST_5);
    public static final Polygon TEST_BUILDING = new Polygon(
            Location.forString("37.3909505256542,-122.03104734420775"),
            Location.forString("37.39031973417266,-122.03141212463377"),
            Location.forString("37.390106627742895,-122.03113317489623"),
            Location.forString("37.39084823550426,-122.03062891960144"),
            Location.forString("37.3909505256542,-122.03104734420775"));
    public static final Polygon TEST_BUILDING_PART = new Polygon(
            Location.forString("37.390234491673446,-122.03111171722412"),
            Location.forString("37.39020252571126,-122.0311439037323"),
            Location.forString("37.39018121506223,-122.03110367059708"),
            Location.forString("37.39021104996917,-122.0310714840889"),
            Location.forString("37.390234491673446,-122.03111171722412"));

    private static final JtsPolygonConverter JTS_POLYGON_CONVERTER = new JtsPolygonConverter();

    private static final Logger logger = LoggerFactory.getLogger(Polygon.class);
    private static final long serialVersionUID = 2877026648358594354L;

    // Calculate sides starting from triangles
    private static final int MINIMUM_N_FOR_SIDE_CALCULATION = 3;
    private transient Area awtArea;
    private java.awt.Polygon awtPolygon;
    private transient Boolean awtOverflows;

    /**
     * Generate a random polygon within bounds.
     *
     * @param numberPoints
     *            The number of points in the polygon
     * @param bounds
     *            The bounds for the points to be in
     * @return The random {@link Polygon}
     */
    public static Polygon random(final int numberPoints, final Rectangle bounds)
    {
        final List<Location> locations = new ArrayList<>();
        IntStream.range(0, numberPoints).forEach(index -> locations.add(Location.random(bounds)));
        return new Polygon(locations);
    }

    /**
     * Generate a Polygon from Well Known Text
     *
     * @param wkt
     *            The polygon in well known text
     * @return The parsed {@link Polygon}
     */
    public static Polygon wkt(final String wkt)
    {
        return new WktPolygonConverter().backwardConvert(wkt);
    }

    public Polygon(final Iterable<Location> points)
    {
        this(Iterables.asList(points));
    }

    public Polygon(final List<Location> points)
    {
        super(points);
    }

    public Polygon(final Location... points)
    {
        this(Iterables.iterable(points));
    }

    @Override
    public JsonObject asGeoJsonGeometry()
    {
        final JsonArray coordinates = new JsonArray();
        final JsonArray subCoordinatesArray = GeoJsonUtils.locationsToCoordinates(closedLoop());
        coordinates.add(subCoordinatesArray);

        return GeoJsonUtils.geometry(GeoJsonUtils.POLYGON, coordinates);
    }

    /**
     * The segments that belong to this {@link Polygon} that are attached to this vertex
     *
     * @param vertexIndex
     *            the index of the vertex
     * @return The segments that belong to this {@link Polygon} that are attached to this vertex
     */
    public List<Segment> attachedSegments(final int vertexIndex)
    {
        verifyVertexIndex(vertexIndex);
        final List<Segment> result = new ArrayList<>();
        // Previous
        if (vertexIndex > 0)
        {
            result.add(segmentForIndex(vertexIndex - 1));
        }
        else
        {
            result.add(segmentForIndex(size() - 1));
        }
        // Next
        result.add(segmentForIndex(vertexIndex));
        return result;
    }

    /**
     * This will return the centroid of a given polygon. It can handle complex polygons including
     * multiple polygons. This will not necessarily return a location that is contained within the
     * original polygon. For example if you have two concentric circles forming a donut shape, one
     * smaller one contained within the bigger one. The centroid of that polygon will be at the
     * center technically outside of the polygon. This is a very different concept to a
     * representative point.
     *
     * @return a Location object that is the centroid of the polygon
     */
    public Location center()
    {
        final Point point = JTS_POLYGON_CONVERTER.convert(this).getCentroid();
        return new JtsLocationConverter().backwardConvert(point.getCoordinate());
    }

    /**
     * @return An iterable of {@link Location}s that will return the first item again at the end.
     */
    public Iterable<Location> closedLoop()
    {
        if (!this.first().equals(this.last()))
        {
            return new MultiIterable<>(this, Iterables.from(this.first()));
        }
        return this;
    }

    /**
     * Tests if this {@link Polygon} fully encloses (geometrically contains) a {@link Location}
     * <p>
     * Here is the definition of contains (insideness) of awt point.
     * <p>
     * Definition of insideness: A point is considered to lie inside a Shape if and only if: it lies
     * completely inside the Shape boundary or it lies exactly on the Shape boundary and the space
     * immediately adjacent to the point in the increasing X direction is entirely inside the
     * boundary or it lies exactly on a horizontal boundary segment and the space immediately
     * adjacent to the point in the increasing Y direction is inside the boundary.
     * <p>
     * In the case of a massive polygon (larger than 75% of the earth's width) the JTS definition of
     * covers is used instead, which will return true if the location lies within the polygon or
     * anywhere on the boundary.
     * <p>
     *
     * @param location
     *            The {@link Location} to test
     * @return True if the {@link Polygon} contains the {@link Location}
     */
    @Override
    public boolean fullyGeometricallyEncloses(final Location location)
    {
        // if this value overflows, use JTS to correctly calculate covers
        if (awtOverflows())
        {
            final org.locationtech.jts.geom.Polygon polygon = JTS_POLYGON_CONVERTER.convert(this);
            final Point point = new JtsPointConverter().convert(location);
            return polygon.covers(point);
        }
        // for most cases use the faster awt covers
        else
        {
            return awtPolygon().contains(location.asAwtPoint());
        }
    }

    @Override
    public boolean fullyGeometricallyEncloses(final MultiPolygon multiPolygon)
    {
        return multiPolygon.outers().stream().allMatch(this::fullyGeometricallyEncloses);
    }

    /**
     * Tests if this {@link Polygon} fully encloses (geometrically contains) a {@link PolyLine}.
     * Note: this will return false for the case when the {@link Polygon} and given {@link PolyLine}
     * are stacked on top of each other - i.e. have an identical shape as one another.
     *
     * @param polyLine
     *            The {@link PolyLine} to test
     * @return True if this {@link Polygon} wraps (geometrically contains) the provided
     *         {@link PolyLine}
     */
    @Override
    public boolean fullyGeometricallyEncloses(final PolyLine polyLine)
    {
        final List<Segment> segments = polyLine.segments();
        for (final Segment segment : segments)
        {
            if (!fullyGeometricallyEncloses(segment))
            {
                return false;
            }
        }
        return true;
    }

    /**
     * Tests if this {@link Polygon} fully encloses (geometrically contains) a {@link Rectangle}.
     * Note: this will return false for the case when the {@link Polygon} has an identical shape as
     * the given {@link Rectangle}.
     *
     * @param rectangle
     *            The {@link Rectangle} to test
     * @return True if this {@link Polygon} wraps (geometrically contains) the provided
     *         {@link Rectangle}
     */
    public boolean fullyGeometricallyEncloses(final Rectangle rectangle)
    {
        final Rectangle bounds = this.bounds();
        if (!bounds.fullyGeometricallyEncloses(rectangle))
        {
            // The item is not within the bounds of this Polygon
            return false;
        }
        // The item is within the bounds of this Polygon
        // if this value overflows, use JTS to correctly calculate covers
        if (awtOverflows())
        {
            final org.locationtech.jts.geom.Polygon polygon = JTS_POLYGON_CONVERTER.convert(this);
            return polygon.covers(JTS_POLYGON_CONVERTER.convert(rectangle));
        }
        // for most cases use the faster awt covers
        else
        {
            return awtArea().contains(rectangle.asAwtRectangle());
        }
    }

    /**
     * Tests if this {@link Polygon} wraps (geometrically contains) a {@link Segment}
     *
     * @param segment
     *            The {@link Segment} to test
     * @return True if this {@link Polygon} wraps (geometrically contains) the provided
     *         {@link Segment}
     */
    public boolean fullyGeometricallyEncloses(final Segment segment)
    {
        final Set<Location> intersections = this.intersections(segment);
        for (final Location intersection : intersections)
        {
            if (!intersection.equals(segment.start()) && !intersection.equals(segment.end()))
            {
                // This is a non-end intersection
                return false;
            }
        }
        return this.fullyGeometricallyEncloses(segment.middle());
    }

    /**
     * Returns a location that is the closest point within the polygon to the centroid. The function
     * delegates to the Geometry class which delegates to the InteriorPointPoint class. You can see
     * the javadocs in the link below. <a href=
     * "https://locationtech.github.io/jts/javadoc/org/locationtech/jts/algorithm/InteriorPointPoint.html"></a>
     *
     * @return location that is the closest point within the polygon to the centroid
     */
    public Location interiorCenter()
    {
        final Point point = JTS_POLYGON_CONVERTER.convert(this).getInteriorPoint();
        return new JtsLocationConverter().backwardConvert(point.getCoordinate());
    }

    /**
     * @param expectedNumberOfSides
     *            Expected number of sides
     * @param threshold
     *            {@link Angle} threshold that decides whether a {@link Heading} difference between
     *            segments should be counted towards heading change count or not
     * @return true if this {@link Polygon} has approximately n sides while ignoring {@link Heading}
     *         differences between inner segments that are below given threshold.
     */
    public boolean isApproximatelyNSided(final int expectedNumberOfSides, final Angle threshold)
    {
        // Ignore if polygon doesn't have enough inner shape points
        if (expectedNumberOfSides < MINIMUM_N_FOR_SIDE_CALCULATION
                || this.size() < expectedNumberOfSides)
        {
            return false;
        }

        // An N sided shape should have (n-1) heading changes
        final int expectedHeadingChangeCount = expectedNumberOfSides - 1;

        // Fetch segments and count them
        final List<Segment> segments = this.segments();
        final int segmentSize = segments.size();

        // Index to keep track of segment to work on
        int segmentIndex = 0;

        // Keep track of heading changes
        int headingChangeCount = 0;

        // Find initial heading
        Optional<Heading> previousHeading = Optional.empty();
        while (segmentIndex < segmentSize)
        {
            // Make sure we start with some heading. Edges with single points do not have heading.
            previousHeading = segments.get(segmentIndex++).heading();
            if (previousHeading.isPresent())
            {
                break;
            }
        }

        // Make sure we start with some heading
        if (!previousHeading.isPresent())
        {
            logger.trace("{} doesn't have a heading to calculate number of sides.", this);
            return false;
        }

        // Go over rest of the segments and count heading changes
        while (segmentIndex < segmentSize && headingChangeCount <= expectedHeadingChangeCount)
        {
            final Optional<Heading> nextHeading = segments.get(segmentIndex++).heading();

            // If heading difference is greater than threshold, then increment heading
            // change counter and update previous heading, which is used as reference
            if (nextHeading.isPresent()
                    && previousHeading.get().difference(nextHeading.get()).isGreaterThan(threshold))
            {
                headingChangeCount++;
                previousHeading = nextHeading;
            }
        }

        return headingChangeCount == expectedHeadingChangeCount;
    }

    /**
     * @return True if this {@link Polygon} is arranged clockwise, false otherwise.
<<<<<<< HEAD
     * @see <a href=
     *      "http://www.gutenberg.org/files/19770/19770-pdf.pdf?session_id=374cbf5aca81b1a742aac0879dbea5eb35f914ea"></a>
     * @see <a href="http://mathforum.org/library/drmath/view/51879.html"></a>
     * @see <a href="http://mathforum.org/library/drmath/view/65316.html"></a>
     */
    public boolean isClockwise()
    {
        // Formula to calculate the area of triangle on a sphere is (A + B + C - Pi) * radius *
        // radius.
        // Equation (A + B + C - Pi) is called the spherical excess. We are going to divide our
        // polygon in triangles and then calculate the signed area of each triangle. Sum of the
        // areas of these triangles will be the area of this polygon
        double sphericalExcess = 0;
        Location previousLocation = null;

        for (final Location point : this.closedLoop())
        {
            final Location currentLocation = point;

            if (previousLocation != null)
            {
                // for the sake of simplicity we are using two vertices from the polygon and the
                // third vertex would be North Pole.
                // Please refer "Spherical Trignometry by I.Todhunter".
                // Section starting on page 7 and 17 for triangle identities and Trignometrical
                // fuctions.
                // Also look on page 71 for getting the area of triangle
                final double latitudeOne = previousLocation.getLatitude().asRadians();
                final double latitudeTwo = currentLocation.getLatitude().asRadians();
                final double deltaLongitude = currentLocation.getLongitude().asRadians()
                        - previousLocation.getLongitude().asRadians();

                final double alpha = Math
                        .sqrt((1 - Math.sin(latitudeOne)) / (1 + Math.sin(latitudeOne)))
                        * Math.sqrt((1 - Math.sin(latitudeTwo)) / (1 + Math.sin(latitudeTwo)));

                // You can derive this from the formula on Page 74, point 102 of the book
                sphericalExcess += 2 * Math.atan2(alpha * Math.sin(deltaLongitude),
                        1 + alpha * Math.cos(deltaLongitude));
            }
            previousLocation = currentLocation;
=======
     * @see <a href="http://stackoverflow.com/questions/1165647"></a>
     * @see <a href=
     *      "https://www.grasshopper3d.com/forum/topics/best-way-to-translate-latitude-longitude-data-into-xyz-points?commentId=2985220%3AComment%3A1804229"></a>
     * @see <a href=
     *      "https://en.wikipedia.org/wiki/Geographic_coordinate_conversion#From_geodetic_to_ECEF_coordinates"></a>
     */
    public boolean isClockwise()
    {
        double sum = 0;
        EarthCenteredEarthFixedCoordinate previousCartesianPoint = null;

        for (final Location point : this.closedLoop())
        {
            // This will return earth centered cartesian coordinates for a location
            final EarthCenteredEarthFixedCoordinate newCartesianPoint = new EarthCenteredEarthFixedCoordinate(
                    point);

            if (previousCartesianPoint != null)
            {
                sum += (newCartesianPoint.getX() - previousCartesianPoint.getX())
                        * (newCartesianPoint.getY() + previousCartesianPoint.getY());
            }
            previousCartesianPoint = newCartesianPoint;
>>>>>>> 312ae00e
        }

        return sphericalExcess * Distance.AVERAGE_EARTH_RADIUS.asKilometers()
                * Distance.AVERAGE_EARTH_RADIUS.asKilometers() <= 0;
    }

    public int nextSegmentIndex(final int currentVertexIndex)
    {
        verifyVertexIndex(currentVertexIndex);
        return currentVertexIndex;
    }

    public int nextVertexIndex(final int currentVertexIndex)
    {
        verifyVertexIndex(currentVertexIndex);
        if (currentVertexIndex == size() - 1)
        {
            return 0;
        }
        else
        {
            return currentVertexIndex + 1;
        }
    }

    @Override
    public boolean overlaps(final MultiPolygon multiPolygon)
    {
        for (final Polygon outer : multiPolygon.outers())
        {
            final List<Polygon> inners = multiPolygon.innersOf(outer);
            if (this.overlaps(outer))
            {
                boolean result = true;
                for (final Polygon inner : inners)
                {
                    if (inner.fullyGeometricallyEncloses(this))
                    {
                        // The feature is fully inside an inner polygon, hence not overlapped
                        result = false;
                        break;
                    }
                }
                if (result)
                {
                    return true;
                }
            }
        }
        return false;
    }

    /**
     * Tests if this {@link Polygon} intersects/overlaps the given {@link PolyLine} at any point.
     * This is different than the {@link #fullyGeometricallyEncloses(PolyLine)} method, in that it
     * doesn't require full containment within the {@link Polygon}, just any overlap.
     *
     * @param polyline
     *            The {@link PolyLine} to test
     * @return True if this {@link Polygon} intersects/overlaps the given {@link PolyLine}.
     */
    @Override
    public boolean overlaps(final PolyLine polyline)
    {
        return overlapsInternal(polyline, true);
    }

    public int previousSegmentIndex(final int currentVertexIndex)
    {
        return previousVertexIndex(currentVertexIndex);
    }

    public int previousVertexIndex(final int currentVertexIndex)
    {
        verifyVertexIndex(currentVertexIndex);
        if (currentVertexIndex == 0)
        {
            return size() - 1;
        }
        else
        {
            return currentVertexIndex - 1;
        }
    }

    @Override
    public Polygon reversed()
    {
        return new Polygon(super.reversed().getPoints());
    }

    public Segment segmentForIndex(final int index)
    {
        if (index >= size())
        {
            throw new CoreException("Invalid index");
        }
        return new Segment(this.get(index),
                index == size() - 1 ? this.get(0) : this.get(index + 1));
    }

    @Override
    public List<Segment> segments()
    {
        final List<Segment> result = super.segments();
        // close the loop
        result.add(new Segment(last(), first()));
        return result;
    }

    /**
     * @return The surface of this polygon. Not valid if the polygon self-intersects, and/or
     *         overlaps itself
     * @see "http://www.mathopenref.com/coordpolygonarea2.html"
     */
    @Override
    public Surface surface()
    {
        long dm7Squared = 0L;
        final Iterator<Location> loopOnItself = loopOnItself().iterator();
        if (!loopOnItself.hasNext())
        {
            return Surface.forDm7Squared(0);
        }
        Location current = loopOnItself.next();
        Location next = null;
        while (loopOnItself.hasNext())
        {
            next = loopOnItself.next();
            dm7Squared += (current.getLongitude().asDm7() + next.getLongitude().asDm7())
                    * (current.getLatitude().asDm7() - next.getLatitude().asDm7());
            current = next;
        }
        return Surface.forDm7Squared(Math.abs(Math.round(dm7Squared / 2.0)));
    }

    /**
     * @return The approximate surface area of this polygon if it were projected onto the Earth. Not
     *         valid if the polygon self-intersects, and/or overlaps itself. Uses "Some Algorithms
     *         for Polygons on a Sphere" paper as reference.
     * @see "https://trs.jpl.nasa.gov/bitstream/handle/2014/41271/07-0286.pdf"
     */
    @Override
    public Surface surfaceOnSphere()
    {
        double dm7 = 0L;

        final List<Location> locations = Lists.newArrayList(this.closedLoop());
        if (locations.size() > 2)
        {
            double radians = 0L;
            for (int index = 0; index < locations.size() - 1; index++)
            {
                radians += (locations.get(index + 1).getLongitude().asRadians()
                        - locations.get(index).getLongitude().asRadians())
                        * (2 + Math.sin(locations.get(index).getLatitude().asRadians())
                                + Math.sin(locations.get(index + 1).getLatitude().asRadians()));
            }
            radians = Math.abs(radians / 2.0);

            // Calculations are in Radians, convert to Degrees.
            dm7 = radians * ((double) Angle.DM7_PER_RADIAN * (double) Angle.DM7_PER_RADIAN);
        }

        return Surface.forDm7Squared(Math.round(dm7));
    }

    /**
     * @return This {@link Polygon} as Well Known Text
     */
    @Override
    public String toWkt()
    {
        return new WktPolygonConverter().convert(this);
    }

    /**
     * Triangulate this {@link Polygon}, using the JTS library.
     *
     * @return All the triangles that form this {@link Polygon}.
     */
    public List<Polygon> triangles()
    {
        final ConformingDelaunayTriangulationBuilder trianguler = new ConformingDelaunayTriangulationBuilder();
        // Populate the delaunay triangulation builder
        trianguler.setSites(JTS_POLYGON_CONVERTER.convert(this));
        final GeometryCollection triangleCollection = (GeometryCollection) trianguler
                .getTriangles(JtsPrecisionManager.getGeometryFactory());
        // Get the output and convert back to Core Polygons, filter out the extraneous polygons from
        // the Delaunay triangulation.
        return Iterables.stream(GeometryStreamer.streamPolygons(triangleCollection))
                .map(JTS_POLYGON_CONVERTER.revert())
                .filter(polygon -> fullyGeometricallyEncloses(polygon.center())).collectToList();
    }

    /**
     * Remove a vertex
     *
     * @param index
     *            The index of the vertex to remove
     * @return The new {@link Polygon} without the specified vertex
     */
    public Polygon withoutVertex(final int index)
    {
        if (index < 0 || index >= this.size())
        {
            throw new CoreException("{} is not a vertex index of {}", index, this);
        }
        final List<Location> vertices = Iterables.asList(this);
        vertices.remove(index);
        return new Polygon(vertices);
    }

    /**
     * Remove a vertex
     *
     * @param vertex
     *            The vertex to remove
     * @return The new {@link Polygon} without the specified vertex
     */
    public Polygon withoutVertex(final Location vertex)
    {
        int index = 0;
        for (final Location location : this)
        {
            if (location.equals(vertex))
            {
                return withoutVertex(index);
            }
            index++;
        }
        throw new CoreException("{} is not a vertex of {}", vertex, this);
    }

    protected Area awtArea()
    {
        if (this.awtArea == null)
        {
            this.awtArea = new Area(awtPolygon());
        }
        return this.awtArea;
    }

    private boolean awtOverflows()
    {
        if (this.awtOverflows == null)
        {
            final Rectangle bounds = bounds();
            this.awtOverflows = bounds.width().asDm7() <= 0 || bounds.height().asDm7() <= 0;
        }
        return this.awtOverflows;
    }

    private java.awt.Polygon awtPolygon()
    {
        if (this.awtPolygon == null)
        {
            final int size = size();
            final int[] xArray = new int[size];
            final int[] yArray = new int[size];
            int index = 0;
            for (final Location location : this)
            {
                xArray[index] = (int) location.getLongitude().asDm7();
                yArray[index] = (int) location.getLatitude().asDm7();
                index++;
            }
            this.awtPolygon = new java.awt.Polygon(xArray, yArray, size);
        }
        return this.awtPolygon;
    }

    private Iterable<Location> loopOnItself()
    {
        return new MultiIterable<>(this, () -> new Iterator<Location>()
        {
            private boolean read = false;

            @Override
            public boolean hasNext()
            {
                return !this.read;
            }

            @Override
            public Location next()
            {
                if (!this.read)
                {
                    this.read = true;
                    return first();
                }
                return null;
            }
        });
    }

    private boolean overlapsInternal(final PolyLine polyline, final boolean runReverseCheck)
    {
        for (final Location location : polyline)
        {
            if (fullyGeometricallyEncloses(location))
            {
                return true;
            }
        }
        if (runReverseCheck && polyline instanceof Polygon
                && ((Polygon) polyline).overlapsInternal(this, false))
        {
            return true;
        }
        return this.intersects(polyline);
    }

    private void verifyVertexIndex(final int index)
    {
        if (index < 0 || index >= size())
        {
            throw new CoreException("Invalid Vertex Index {}.", index);
        }
    }
}<|MERGE_RESOLUTION|>--- conflicted
+++ resolved
@@ -379,7 +379,6 @@
 
     /**
      * @return True if this {@link Polygon} is arranged clockwise, false otherwise.
-<<<<<<< HEAD
      * @see <a href=
      *      "http://www.gutenberg.org/files/19770/19770-pdf.pdf?session_id=374cbf5aca81b1a742aac0879dbea5eb35f914ea"></a>
      * @see <a href="http://mathforum.org/library/drmath/view/51879.html"></a>
@@ -421,31 +420,6 @@
                         1 + alpha * Math.cos(deltaLongitude));
             }
             previousLocation = currentLocation;
-=======
-     * @see <a href="http://stackoverflow.com/questions/1165647"></a>
-     * @see <a href=
-     *      "https://www.grasshopper3d.com/forum/topics/best-way-to-translate-latitude-longitude-data-into-xyz-points?commentId=2985220%3AComment%3A1804229"></a>
-     * @see <a href=
-     *      "https://en.wikipedia.org/wiki/Geographic_coordinate_conversion#From_geodetic_to_ECEF_coordinates"></a>
-     */
-    public boolean isClockwise()
-    {
-        double sum = 0;
-        EarthCenteredEarthFixedCoordinate previousCartesianPoint = null;
-
-        for (final Location point : this.closedLoop())
-        {
-            // This will return earth centered cartesian coordinates for a location
-            final EarthCenteredEarthFixedCoordinate newCartesianPoint = new EarthCenteredEarthFixedCoordinate(
-                    point);
-
-            if (previousCartesianPoint != null)
-            {
-                sum += (newCartesianPoint.getX() - previousCartesianPoint.getX())
-                        * (newCartesianPoint.getY() + previousCartesianPoint.getY());
-            }
-            previousCartesianPoint = newCartesianPoint;
->>>>>>> 312ae00e
         }
 
         return sphericalExcess * Distance.AVERAGE_EARTH_RADIUS.asKilometers()
