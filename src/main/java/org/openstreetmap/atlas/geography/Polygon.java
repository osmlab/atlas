--- conflicted
+++ resolved
@@ -18,11 +18,9 @@
 import org.openstreetmap.atlas.geography.converters.jts.JtsPointConverter;
 import org.openstreetmap.atlas.geography.converters.jts.JtsPolygonConverter;
 import org.openstreetmap.atlas.geography.converters.jts.JtsPrecisionManager;
-<<<<<<< HEAD
 import org.openstreetmap.atlas.geography.geojson.GeoJsonType;
-=======
 import org.openstreetmap.atlas.geography.coordinates.EarthCenteredEarthFixedCoordinate;
->>>>>>> 00edf4e7
+
 import org.openstreetmap.atlas.geography.geojson.GeoJsonUtils;
 import org.openstreetmap.atlas.utilities.collections.Iterables;
 import org.openstreetmap.atlas.utilities.collections.MultiIterable;
@@ -298,7 +296,6 @@
         return this.fullyGeometricallyEncloses(segment.middle());
     }
 
-<<<<<<< HEAD
     @Override
     public JsonObject asGeoJsonGeometry()
     {
@@ -315,8 +312,6 @@
         return GeoJsonType.POLYGON;
     }
 
-=======
->>>>>>> 00edf4e7
     /**
      * Returns a location that is the closest point within the polygon to the centroid. The function
      * delegates to the Geometry class which delegates to the InteriorPointPoint class. You can see
