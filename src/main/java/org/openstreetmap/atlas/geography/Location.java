--- conflicted
+++ resolved
@@ -166,20 +166,12 @@
         return result;
     }
 
-<<<<<<< HEAD
-=======
     @Override
     public boolean within(final GeometricSurface surface)
     {
         return surface.fullyGeometricallyEncloses(this);
     }
 
-    public GeoJsonObject asGeoJson()
-    {
-        return new GeoJsonBuilder().create(this);
-    }
-
->>>>>>> 00edf4e7
     @Override
     public JsonObject asGeoJsonGeometry()
     {
