package org.openstreetmap.atlas.geography.boundary;

import java.io.BufferedWriter;
import java.io.File;
import java.io.IOException;
import java.io.OutputStreamWriter;
import java.io.Serializable;
import java.nio.charset.StandardCharsets;
import java.util.ArrayList;
import java.util.Arrays;
import java.util.HashMap;
import java.util.HashSet;
import java.util.List;
import java.util.Map;
import java.util.Objects;
import java.util.Optional;
import java.util.Set;
import java.util.StringTokenizer;
import java.util.function.Function;
import java.util.function.Predicate;
import java.util.stream.Collectors;

import org.geotools.data.FileDataStore;
import org.geotools.data.FileDataStoreFinder;
import org.geotools.feature.FeatureIterator;
import org.opengis.feature.Feature;
import org.opengis.feature.Property;
import org.opengis.feature.simple.SimpleFeature;
import org.openstreetmap.atlas.exception.CoreException;
import org.openstreetmap.atlas.geography.Location;
import org.openstreetmap.atlas.geography.MultiPolygon;
import org.openstreetmap.atlas.geography.PolyLine;
import org.openstreetmap.atlas.geography.Rectangle;
import org.openstreetmap.atlas.geography.atlas.Atlas;
import org.openstreetmap.atlas.geography.atlas.items.AtlasEntity;
import org.openstreetmap.atlas.geography.atlas.items.complex.boundaries.ComplexBoundary;
import org.openstreetmap.atlas.geography.atlas.items.complex.boundaries.ComplexBoundaryFinder;
import org.openstreetmap.atlas.geography.atlas.pbf.slicing.RuntimeCounter;
import org.openstreetmap.atlas.geography.atlas.raw.slicing.CountryCodeProperties;
import org.openstreetmap.atlas.geography.boundary.converters.CountryListTwoWayStringConverter;
import org.openstreetmap.atlas.geography.converters.jts.JtsMultiPolygonConverter;
import org.openstreetmap.atlas.geography.converters.jts.JtsMultiPolygonToMultiPolygonConverter;
import org.openstreetmap.atlas.geography.converters.jts.JtsPointConverter;
import org.openstreetmap.atlas.geography.converters.jts.JtsPolyLineConverter;
import org.openstreetmap.atlas.geography.converters.jts.JtsPrecisionManager;
import org.openstreetmap.atlas.locale.IsoCountry;
import org.openstreetmap.atlas.streaming.resource.Resource;
import org.openstreetmap.atlas.streaming.resource.WritableResource;
import org.openstreetmap.atlas.tags.ISOCountryTag;
import org.openstreetmap.atlas.tags.SyntheticNearestNeighborCountryCodeTag;
import org.openstreetmap.atlas.utilities.collections.StringList;
import org.openstreetmap.atlas.utilities.maps.MultiMap;
import org.openstreetmap.atlas.utilities.scalars.Distance;
import org.openstreetmap.atlas.utilities.time.Time;
import org.openstreetmap.osmosis.core.domain.v0_6.Node;
import org.openstreetmap.osmosis.core.domain.v0_6.Way;
import org.slf4j.Logger;
import org.slf4j.LoggerFactory;

import com.vividsolutions.jts.algorithm.distance.DiscreteHausdorffDistance;
import com.vividsolutions.jts.geom.Envelope;
import com.vividsolutions.jts.geom.Geometry;
import com.vividsolutions.jts.geom.GeometryCollection;
import com.vividsolutions.jts.geom.IntersectionMatrix;
import com.vividsolutions.jts.geom.LineString;
import com.vividsolutions.jts.geom.Point;
import com.vividsolutions.jts.geom.Polygon;
import com.vividsolutions.jts.geom.TopologyException;
import com.vividsolutions.jts.index.strtree.GeometryItemDistance;
import com.vividsolutions.jts.index.strtree.ItemDistance;
import com.vividsolutions.jts.index.strtree.STRtree;
import com.vividsolutions.jts.io.WKTReader;
import com.vividsolutions.jts.io.WKTWriter;
import com.vividsolutions.jts.precision.GeometryPrecisionReducer;

/**
 * This {@link CountryBoundaryMap} loads boundaries from given country boundary shape file into
 * spatial index, and then supports {@link Node} and {@link Way} queries.
 *
 * @author Tony Ma
 * @author Yiqing Jin
 * @author mgostintsev
 */
public class CountryBoundaryMap implements Serializable
{
    private static final long serialVersionUID = -1714710346834527699L;

    private static final Logger logger = LoggerFactory.getLogger(CountryBoundaryMap.class);
    // Old country code field
    private static final String ISO_COUNTRY = "ISO_COUNTR";
    // New country code field
    private static final String COUNTRY_CODE = "cntry_code";
    private static final List<String> COUNTRY_CODE_FIELDS = Arrays.asList(ISO_COUNTRY,
            COUNTRY_CODE);
    private static final String GEOMETRY_FIELD = "the_geom";

    // Boundary file constants
    private static final String COUNTRY_BOUNDARY_DELIMITER = "||";
    private static final String SPATIAL_INDEX_DELIMITER = "--";
    private static final String SPATIAL_INDEX_CELL_SEPARATOR = "==";
    private static final String LIST_SEPARATOR = "#";
    private static final String NEW_LINE = "\n";

    // Buffer values for slicing operation. If the remaining piece turns to be smaller than
    // buffer, we'll just ignore them.
    private static final double LINE_BUFFER = 0.000001;
    private static final double AREA_BUFFER = 0.000000001;
    private static final double MAX_AREA_FOR_NEAREST_NEIGHBOR = 100;
    private static final double ANTIMERIDIAN = 180;

    // Slicing constants
    private static final int MAXIMUM_EXPECTED_COUNTRIES_TO_SLICE_WITH = 3;
    private static final int DEFAULT_MAXIMUM_POLYGONS_TO_SLICE_WITH = 2000;
    private static final int EXPANDED_MAXIMUM_POLYGONS_TO_SLICE_WITH = 25000;

    protected static final Function<Iterable<String>, Predicate<String>> COUNTRY_FILTER_GENERATOR = countryList ->
    {
        return countryLine ->
        {
            final String readCountryName = StringList.split(countryLine, COUNTRY_BOUNDARY_DELIMITER)
                    .get(0);
            for (final String countryName : countryList)
            {
                if (countryName.equals(readCountryName))
                {
                    return true;
                }
            }
            return false;
        };
    };

    // Converters
    private static final JtsMultiPolygonConverter JTS_MULTI_POLYGON_TO_POLYGON_CONVERTER = new JtsMultiPolygonConverter();
    private static final JtsPolyLineConverter JTS_POLYLINE_CONVERTER = new JtsPolyLineConverter();
    private static final JtsMultiPolygonToMultiPolygonConverter JTS_MULTI_POLYGON_TO_MULTI_POLYGON_CONVERTER = new JtsMultiPolygonToMultiPolygonConverter();
    private static final JtsPointConverter JTS_POINT_CONVERTER = new JtsPointConverter();

    // The envelope of country boundary map.
    private Envelope envelope;

    // The envelope of indexed area.
    private Envelope gridIndexEnvelope;

    // Maps the ISO-3 country code to country boundary.
    private MultiMap<String, com.vividsolutions.jts.geom.MultiPolygon> countryNameToBoundaryMap;

    // The R-Tree containing all country boundaries for this CountryBoundaryMap.
    private STRtree rawIndex;

    // We create a quad tree along the boundary of a country. Each leaf cell in the tree is
    // guaranteed to only intersect a single country. This gives a performance boost during country
    // code assignment for all features. To optimize the leaf cell lookup for areas or long ways, we
    // store the quad tree cells into a R-Tree, which is the grid index.
    private STRtree gridIndex;

    private boolean useExpandedPolygonLimit = false;

    private transient GeometryPrecisionReducer reducer;
    private final CountryListTwoWayStringConverter countryListConverter = new CountryListTwoWayStringConverter();

    /**
     * Follows the same concept as {@link #setGeometryProperty(Geometry, String, String)}. Because
     * we're working with JTS {@link Polygon}s instead of {@link AtlasEntity}s, we don't have access
     * to a tag map and can't explicitly set tags. This wraps the {@link Polygon#getUserData} call
     * and is the single entry point that should be used for setting {@link Geometry} properties.
     *
     * @param geometry
     *            The {@link Geometry} whose userData we're interested in
     * @param key
     *            The metadata lookup key to use
     * @return the string value of the given key, {@code null} if it doesn't exist
     */
    @SuppressWarnings("unchecked")
    public static String getGeometryProperty(final Geometry geometry, final String key)
    {
        // Grab the existing key/value map from the object
        final Map<String, String> propertyMap = (Map<String, String>) geometry.getUserData();

        if (propertyMap == null)
        {
            // No user data exists
            return null;
        }
        else
        {
            return propertyMap.get(key);
        }
    }

    /**
     * @param countryGeometries
     *            A list of {@link Geometry}s to check
     * @return {@code true} if all given {@link Geometry}s belong to the same country
     */
    public static boolean isSameCountry(final List<? extends Geometry> countryGeometries)
    {
        if (countryGeometries.isEmpty())
        {
            return false;
        }
        if (countryGeometries.size() == 1)
        {
            return true;
        }

        String sample = null;
        for (final Geometry geometry : countryGeometries)
        {
            final String countryCode = getGeometryProperty(geometry, ISOCountryTag.KEY);
            if (sample == null)
            {
                sample = countryCode;
            }
            else
            {
                if (!sample.equals(countryCode))
                {
                    return false;
                }
            }
        }
        return true;
    }

    /**
     * Because we're working with JTS {@link Polygon}s instead of {@link AtlasEntity}s, we don't
     * have access to a tag map and can't explicitly set tags. Instead, we use the
     * {@link Polygon#setUserData} call to store a {@link Map} of properties that we derived during
     * country slicing and country code assignment. This wraps the {@link Polygon#setUserData} call
     * and is the single entry point that should be used for setting {@link Geometry} properties.
     *
     * @param geometry
     *            The {@link Geometry} for which to save the key/value pair
     * @param key
     *            The key to store for this {@link Geometry}
     * @param value
     *            The value to store for the {@link Geometry}
     */
    @SuppressWarnings("unchecked")
    public static void setGeometryProperty(final Geometry geometry, final String key,
            final String value)
    {
        // Grab the existing key/value map from the object
        final Map<String, String> propertyMap = (Map<String, String>) geometry.getUserData();

        if (propertyMap == null)
        {
            // No user data exists - create one and store the data.
            final Map<String, String> newPropertyMap = new HashMap<>();
            newPropertyMap.put(key, value);
            geometry.setUserData(newPropertyMap);
        }
        else
        {
            // Property map exists - check for key existence.
            if (propertyMap.containsKey(key))
            {
                // Trying to override an existing value - this shouldn't happen!
                logger.error(
                        "Trying to override existing '{}' key's value of '{}' with '{}' for geometry {}",
                        key, propertyMap.get(key), value, geometry.toString());
            }
            else
            {
                // New key/value pair, store and update.
                propertyMap.put(key, value);
                geometry.setUserData(propertyMap);
            }
        }
    }

    /**
     * Create a country boundary map from an {@link Atlas}
     *
     * @param atlas
     *            The {@link Atlas} to read the boundaries from.
     */
    public CountryBoundaryMap(final Atlas atlas)
    {
        this(atlas, Rectangle.MAXIMUM);
    }

    /**
     * Create a country boundary map from an {@link Atlas}
     *
     * @param atlas
     *            The {@link Atlas} to read the boundaries from.
     * @param bound
     *            A bound to filter all countries don't intersect with it.
     */
    public CountryBoundaryMap(final Atlas atlas, final Rectangle bound)
    {
        initialize(bound);
        readFromAtlas(atlas);
    }

    /**
     * Create a {@link CountryBoundaryMap} from shape file
     *
     * @param shapeFile
     *            Shape file ends with .shp
     */
    public CountryBoundaryMap(final File shapeFile)
    {
        this(shapeFile, Rectangle.MAXIMUM);
    }

    /**
     * Create a {@link CountryBoundaryMap} from shape file, with the the given bound
     *
     * @param shapeFile
     *            Shape file ends with .shp
     * @param bound
     *            A bound to filter all countries don't intersect with it.
     */
    public CountryBoundaryMap(final File shapeFile, final Rectangle bound)
    {
        initialize(bound);
        readFromFile(shapeFile);
    }

    /**
     * Constructor used explicitly for test purposes.
     *
     * @param boundaries
     *            Country to boundary mapping
     */
    public CountryBoundaryMap(final Map<String, MultiPolygon> boundaries)
    {
        initialize(Rectangle.MAXIMUM);
        boundaries.forEach((name, multiPolygon) -> addCountry(name,
                JTS_MULTI_POLYGON_TO_MULTI_POLYGON_CONVERTER.backwardConvert(multiPolygon)));
    }

    /**
     * Create a {@link CountryBoundaryMap} and load everything from {@link Resource}
     *
     * @param resource
     *            the resource in text format
     * @see #CountryBoundaryMap(Resource, Rectangle)
     */
    public CountryBoundaryMap(final Resource resource)
    {
        this(resource, Rectangle.MAXIMUM);
    }

    /**
     * Create a {@link CountryBoundaryMap} from a text file generated by
     * {@link CountryBoundaryMap#writeBoundariesAndGridIndexAsText(WritableResource, GridIndexParts)}
     * or {@link CountryBoundaryMap#writeBoundariesAsText(WritableResource)}
     *
     * @param resource
     *            The {@link Resource}, in text format
     * @param bound
     *            A bound to filter all countries don't intersect with it.
     */
    public CountryBoundaryMap(final Resource resource, final Rectangle bound)
    {
        initialize(bound);
        readFromText(resource);
    }

    /**
     * @return a {@link StringList} of all country names
     */
    public StringList allCountryNames()
    {
        final List<CountryBoundary> allBoundaries = boundaries(Rectangle.MAXIMUM);
        final StringList result = new StringList();
        allBoundaries.forEach(boundary -> result.add(boundary.getCountryName()));
        return result;
    }

    /**
     * Query country boundaries which cover given {@link Location}
     *
     * @param location
     *            Any {@link Location}
     * @return a list of {@link CountryBoundary}
     */
    public List<CountryBoundary> boundaries(final Location location)
    {
        final Point point = JTS_POINT_CONVERTER.convert(location);
        final MultiMap<String, com.vividsolutions.jts.geom.Polygon> map = new MultiMap<>();
        final List<com.vividsolutions.jts.geom.Polygon> geometry = query(
                location.bounds().asEnvelope());

        geometry.stream().filter(boundary -> boundary.covers(point)).forEach(polygon ->
        {
            final String countryCode = getGeometryProperty(polygon, ISOCountryTag.KEY);
            map.add(countryCode, polygon);

            if (countryCode == null)
            {
                logger.error("Null country code for {}", polygon.toString());
            }
        });

        return toCountryBoundaryList(map);
    }

    /**
     * Query country boundaries which cover given {@link Location}, with an extension square box
     *
     * @param location
     *            Any {@link Location}
     * @param extension
     *            Extension {@link Distance}
     * @return a list of {@link CountryBoundary}
     */
    public List<CountryBoundary> boundaries(final Location location, final Distance extension)
    {
        return boundaries(location.boxAround(extension));
    }

    /**
     * Query country boundaries which cover/partially cover given {@link PolyLine}
     *
     * @param polyLine
     *            Any {@link PolyLine} or {@link Polygon}
     * @return a list of {@link CountryBoundary}
     */
    public List<CountryBoundary> boundaries(final PolyLine polyLine)
    {
        final MultiMap<String, com.vividsolutions.jts.geom.Polygon> map = new MultiMap<>();
        final List<com.vividsolutions.jts.geom.Polygon> geometry = query(
                polyLine.bounds().asEnvelope());

        final com.vividsolutions.jts.geom.LineString lineString = JTS_POLYLINE_CONVERTER
                .convert(polyLine);
        geometry.stream().filter(boundary -> boundary.intersects(lineString)).forEach(polygon ->
        {
            final String countryCode = getGeometryProperty(polygon, ISOCountryTag.KEY);
            map.add(countryCode, polygon);
        });

        return toCountryBoundaryList(map);
    }

    /**
     * Query country boundaries which cover/partially cover given {@link PolyLine}, with an
     * extension square box
     *
     * @param polyLine
     *            Any {@link PolyLine} or {@link Polygon}
     * @param extension
     *            Extension {@link Distance}
     * @return a list of {@link CountryBoundary}
     */
    public List<CountryBoundary> boundaries(final PolyLine polyLine, final Distance extension)
    {
        final MultiMap<String, com.vividsolutions.jts.geom.Polygon> map = new MultiMap<>();
        final List<com.vividsolutions.jts.geom.Polygon> geometry = query(
                polyLine.bounds().expand(extension).asEnvelope());

        final com.vividsolutions.jts.geom.LineString lineString = JTS_POLYLINE_CONVERTER
                .convert(polyLine);

        geometry.stream().filter(boundary -> boundary.intersects(lineString)).forEach(polygon ->
        {
            final String countryCode = getGeometryProperty(polygon, ISOCountryTag.KEY);
            map.add(countryCode, polygon);
        });

        return toCountryBoundaryList(map);
    }

    /**
     * Query country boundaries, which intersect the given bound
     *
     * @param bound
     *            Bounding box
     * @return a list of {@link CountryBoundary}
     */
    public List<CountryBoundary> boundaries(final Rectangle bound)
    {
        final MultiMap<String, com.vividsolutions.jts.geom.Polygon> map = new MultiMap<>();
        final List<com.vividsolutions.jts.geom.Polygon> geometry = query(bound.asEnvelope(), true);
        geometry.stream().forEach(polygon ->
        {
            final String countryCode = getGeometryProperty(polygon, ISOCountryTag.KEY);
            map.add(countryCode, polygon);
        });
        return toCountryBoundaryList(map);
    }

    /**
     * Clips the the given geometry along the boundary.
     *
     * @param identifier
     *            The identifier of the feature we are clipping
     * @param geometry
     *            The {@link Polygon} we are clipping
     * @return The {@link LineString}s making up the clipped geometry
     * @throws TopologyException
     *             Indicating a slicing error
     */
    public List<LineString> clipBoundary(final long identifier, final Polygon geometry)
            throws TopologyException
    {
        if (Objects.isNull(geometry))
        {
            return null;
        }

        final Geometry target = geometry;
        final List<LineString> results = new ArrayList<>();
        final List<Polygon> polygons = query(target.getEnvelopeInternal());

        if (isSameCountry(polygons))
        {
            return results;
        }

        boolean isWarned = false;
        for (final Polygon polygon : polygons)
        {
            final IntersectionMatrix matrix;
            try
            {
                matrix = target.relate(polygon);
            }
            catch (final Exception e)
            {
                if (!isWarned)
                {
                    logger.warn("Error slicing feature: {}, {}", identifier, e.getMessage());
                }
                isWarned = true;
                continue;
            }

            if (matrix.isWithin())
            {
                return results;
            }
            else if (matrix.isIntersects())
            {
                final Geometry clipped = target.intersection(polygon.getBoundary());
                final String containedCountryCode = getGeometryProperty(polygon, ISOCountryTag.KEY);

                if (clipped instanceof GeometryCollection)
                {
                    final GeometryCollection collection = (GeometryCollection) clipped;
                    final int size = collection.getNumGeometries();
                    for (int index = 0; index < size; index++)
                    {
                        final Geometry point = collection.getGeometryN(index);
                        setGeometryProperty(point, ISOCountryTag.KEY, containedCountryCode);
                        results.add((LineString) point);
                    }
                }
                else if (clipped instanceof LineString)
                {
                    setGeometryProperty(clipped, ISOCountryTag.KEY, containedCountryCode);
                    results.add((LineString) clipped);
                }
                else
                {
                    throw new CoreException(
                            "Unexpected geometry {} encountered during country slicing.", clipped);
                }
            }
        }
        return results;
    }

    /**
     * Return a list of country boundaries. The reason why it needs to be a list is to handle
     * antimeridian issue. For countries crossing the antimeridian, two {@link CountryBoundary}
     * objects will be returned, one for each side.
     *
     * @param countryName
     *            Country name in iso3
     * @return a {@link CountryBoundary} list. Unless the country crosses antimeridian, the size
     *         should be 1
     */
    public List<CountryBoundary> countryBoundary(final String countryName)
    {
        final List<com.vividsolutions.jts.geom.MultiPolygon> geometries = this.countryNameToBoundaryMap
                .get(countryName);
        if (geometries == null || geometries.isEmpty())
        {
            return null;
        }

        final List<CountryBoundary> boundaries = new ArrayList<>();

        for (final com.vividsolutions.jts.geom.MultiPolygon geometry : geometries)
        {
            final Set<Polygon> set = new HashSet<>();
            for (int i = 0; i < geometry.getNumGeometries(); i++)
            {
                set.add((Polygon) geometry.getGeometryN(i));
            }

            final MultiPolygon multiPolygon = JTS_MULTI_POLYGON_TO_POLYGON_CONVERTER
                    .backwardConvert(set);
            boundaries.add(new CountryBoundary(countryName, multiPolygon));
        }

        return boundaries;
    }

    /**
     * Query country names which intersect the given bound
     *
     * @param bound
     *            Bounding box
     * @return A {@link StringList} of country names
     */
    public StringList countryCodesOverlappingWith(final Rectangle bound)
    {
        final Set<String> set = new HashSet<>();
        final List<com.vividsolutions.jts.geom.Polygon> polygons = query(bound.asEnvelope(), true);
        polygons.stream()
                .forEach(polygon -> set.add(getGeometryProperty(polygon, ISOCountryTag.KEY)));
        return new StringList(set);
    }

    /**
     * Create a secondary spatial index with data intersects with given multi-polygon. This will
     * accelerate performance of geometry check by reduce unnecessary operations. By default, will
     * not save the grid index cells.
     *
     * @param area
     *            The area to intersect
     * @return the builder used to build the grid index
     */
    public AbstractGridIndexBuilder createGridIndex(
            final com.vividsolutions.jts.geom.MultiPolygon area)
    {
        return createGridIndex(area, false);
    }

    /**
     * Create a secondary spatial index with data intersecting the given
     * {@link com.vividsolutions.jts.geom.MultiPolygon}. This will accelerate performance of
     * geometry check by reducing unnecessary operations.
     *
     * @param area
     *            The area to intersect
     * @param saveGridIndexCells
     *            {@code true} to save grid index cells
     * @return The builder used to build the grid index
     */
    @SuppressWarnings("unchecked")
    public AbstractGridIndexBuilder createGridIndex(
            final com.vividsolutions.jts.geom.MultiPolygon area, final boolean saveGridIndexCells)
    {
        if (Objects.isNull(area))
        {
            return null;
        }
        this.gridIndexEnvelope = area.getEnvelopeInternal();
        final List<Polygon> boundaries = this.rawIndex.query(this.gridIndexEnvelope);
        final DynamicGridIndexBuilder builder = new DynamicGridIndexBuilder(boundaries,
                this.gridIndexEnvelope, this.rawIndex);
        builder.saveGridIndexCells(saveGridIndexCells);
        this.gridIndex = builder.getIndex();
        logger.info("Grid index of size {} created.", this.gridIndex.size());
        return builder;
    }

    /**
     * Create a secondary spatial index for given countries. By default, will not save the grid
     * index cells.
     *
     * @param countryCodes
     *            Country codes of countries to build index for
     * @return the index builder used
     * @see #createGridIndex(com.vividsolutions.jts.geom.MultiPolygon)
     */
    public AbstractGridIndexBuilder createGridIndex(final Set<String> countryCodes)
    {
        return createGridIndex(countryCodes, false);
    }

    /**
     * Create a secondary spatial index for given countries.
     *
     * @param countryCodes
     *            Country codes of countries to build index for
     * @param saveGridIndexCells
     *            {@code true} to save grid index cells
     * @return the index builder used
     * @see #createGridIndex(com.vividsolutions.jts.geom.MultiPolygon)
     */
    public AbstractGridIndexBuilder createGridIndex(final Set<String> countryCodes,
            final boolean saveGridIndexCells)
    {
        MultiPolygon multiPolygon = new MultiPolygon(new MultiMap<>());
        for (final String countryCode : countryCodes)
        {
            final List<CountryBoundary> boundaries = countryBoundary(countryCode);
            for (final CountryBoundary boundary : boundaries)
            {
                multiPolygon = multiPolygon.concatenate(boundary.getBoundary());
            }
        }
        final com.vividsolutions.jts.geom.MultiPolygon area = JTS_MULTI_POLYGON_TO_MULTI_POLYGON_CONVERTER
                .backwardConvert(multiPolygon);
        return createGridIndex(area, saveGridIndexCells);
    }

    /**
     * Allows you to increase/decrease the number of polygons a way can be sliced with.
     *
     * @param value
     *            {@code true} to expand the slice limit, {@code false} to keep it at the default
     *            limit
     */
    public void expandPolygonSliceLimit(final boolean value)
    {
        this.useExpandedPolygonLimit = value;
    }

    /**
     * This defaults to slow mode, which tries to match all countries.
     *
     * @param geometry
     *            A JTS {@link Geometry}
     * @return the resulting {@link CountryCodeProperties}
     * @see #getCountryCodeISO3(Geometry, boolean)
     */
    public CountryCodeProperties getCountryCodeISO3(final Geometry geometry)
    {
        return getCountryCodeISO3(geometry, false, LINE_BUFFER);
    }

    /**
     * @param geometry
     *            The {@link Geometry}
     * @param fastMode
     *            In fast mode, we only return the first country hit, so if a node is right on the
     *            border we'll still return one country code
     * @return the resulting {@link CountryCodeProperties}
     */
    public CountryCodeProperties getCountryCodeISO3(final Geometry geometry, final boolean fastMode)
    {
        return getCountryCodeISO3(geometry, fastMode, LINE_BUFFER);
    }

    /**
     * @param geometry
     *            The {@link Geometry} which we're assigning a country code to
     * @param fastMode
     *            In fast mode, we only return the first country hit, so if a node is right on the
     *            border, we'll only return one country code
     * @param buffer
     *            The buffer distance of geometry, please note that if the geometry is 0 dimension
     *            then a envelope expend is used instead of a rounding buffer
     * @return the resulting {@link CountryCodeProperties}
     */
    public CountryCodeProperties getCountryCodeISO3(final Geometry geometry, final boolean fastMode,
            final double buffer)
    {
        StringList countryList = new StringList();
        final Geometry target;

        if (geometry.getDimension() == 0)
        {
            final Envelope envelope = geometry.getEnvelopeInternal();
            envelope.expandBy(buffer);
            target = geometry.getFactory().toGeometry(envelope);
        }
        else
        {
            target = geometry.buffer(buffer);
        }

        final List<Polygon> polygons = query(target.getEnvelopeInternal());
        boolean usingNearestNeighbor = false;
        if (polygons.size() == 1 || isSameCountry(polygons))
        {
            countryList.add(getGeometryProperty(polygons.get(0), ISOCountryTag.KEY));
        }
        else
        {
            try
            {
                if (fastMode)
                {
                    final Optional<String> match = polygons.stream()
                            .filter(polygon -> polygon.intersects(target))
                            .map(polygon -> getGeometryProperty(polygon, ISOCountryTag.KEY))
                            .findFirst();
                    match.ifPresent(countryList::add);
                }
                else
                {
                    countryList = new StringList(
                            polygons.stream().filter(polygon -> polygon.intersects(target))
                                    .map(polygon -> getGeometryProperty(polygon, ISOCountryTag.KEY))
                                    .collect(Collectors.toList()));
                }
                if (countryList.isEmpty())
                {
                    // The node isn't within any country boundary - try to assign the iso_code
                    // based on the nearest country
                    final Geometry nearestGeometry = nearestNeighbour(target.getEnvelopeInternal(),
                            target, new GeometryItemDistance());
                    if (nearestGeometry != null)
                    {
                        usingNearestNeighbor = true;
                        final String nearestCountryCode = getGeometryProperty(nearestGeometry,
                                ISOCountryTag.KEY);
                        countryList.add(nearestCountryCode);
                    }
                    else
                    {
                        countryList.add(ISOCountryTag.COUNTRY_MISSING);
                    }
                }
            }
            catch (final Exception e)
            {
                logger.warn(
                        "There was exception when trying to find out country code for geometry {}, {}",
                        geometry, e.getMessage());
                countryList.add(ISOCountryTag.COUNTRY_MISSING);
            }
        }

        return new CountryCodeProperties(this.countryListConverter.backwardConvert(countryList),
                usingNearestNeighbor);
    }

    /**
     * @param location
     *            The {@link Location} to check
     * @return the resulting {@link CountryCodeProperties}
     * @see #getCountryCodeISO3(Geometry)
     */
    public CountryCodeProperties getCountryCodeISO3(final Location location)
    {
        return getCountryCodeISO3(JTS_POINT_CONVERTER.convert(location));
    }

    /**
     * @return all the countries represented by this {@link CountryBoundaryMap}
     */
    public Set<String> getLoadedCountries()
    {
        return this.countryNameToBoundaryMap.keySet();
    }

    /**
     * @return the raw {@link STRtree} index used by this {@link CountryBoundaryMap}
     */
    public STRtree getRawIndex()
    {
        return this.rawIndex;
    }

    /**
     * @return the number of countries represented by this {@link CountryBoundaryMap}
     */
    public int size()
    {
        return this.countryNameToBoundaryMap.size();
    }

    /**
     * Slice the {@link Geometry} with given country boundary map and assign country code to each
     * piece.
     *
     * @param identifier
     *            id of object being sliced.
     * @param geometry
     *            The object to be sliced.
     * @return a list of geometry objects. If target doesn't cross any border then it contains only
     *         one item with country code assigned. If target cross border then slice it by the
     *         border line and assign country code for each piece. If a feature is not contained by
     *         any country boundary, it will be assigned to nearest country.
     * @throws TopologyException
     *             When the slicing could not be made.
     */
    public List<Geometry> slice(final long identifier, final Geometry geometry)
            throws TopologyException
    {
        if (Objects.isNull(geometry))
        {
            return null;
        }

        Geometry target = geometry;
        final List<Geometry> results = new ArrayList<>();
        List<Polygon> polygons = query(target.getEnvelopeInternal());

        // Performance improvement, if only one polygon returned no need to do any further
<<<<<<< HEAD
        // evaluation
=======
        // evaluation.
>>>>>>> b0744b6e
        if (isSameCountry(polygons))
        {
            final String countryCode = getGeometryProperty(polygons.get(0), ISOCountryTag.KEY);
            setGeometryProperty(target, ISOCountryTag.KEY, countryCode);
            addResult(target, results);
            return results;
        }

        // Remove duplicates
        polygons = removeDuplicate(polygons);

        // Avoid slicing across too many polygons for performance reasons
        if (polygons.size() > getPolygonSliceLimit())
        {
            RuntimeCounter.waySkipped(identifier);
            logger.warn("Skipping slicing way {} due to too many intersecting polygons [{}]",
                    identifier, polygons.size());
            return null;
        }

        RuntimeCounter.geometryChecked();
        boolean fullyMatched = false;
        boolean isWarned = false;
        final Time time = Time.now();

        if (polygons.size() > MAXIMUM_EXPECTED_COUNTRIES_TO_SLICE_WITH)
        {
            logger.warn("slicing way {} with {} polygons", identifier, polygons.size());
            if (logger.isTraceEnabled())
            {
                final Map<String, List<Polygon>> countries = polygons.stream().collect(Collectors
                        .groupingBy(polygon -> getGeometryProperty(polygon, ISOCountryTag.KEY)));
                countries.forEach((key, value) -> logger.trace("{} : {}", key, value.size()));
            }
        }

        final List<Polygon> intersected = new ArrayList<>();

        // Check relation of target to all polygons
        for (final Polygon polygon : polygons)
        {
            final IntersectionMatrix matrix;
            try
            {
                matrix = target.relate(polygon);
            }
            catch (final Exception e)
            {
                // TODO, we should handle this.
                if (!isWarned)
                {
                    logger.warn("error slicing way: {}, {}", identifier, e.getMessage());
                }

                isWarned = true;
                continue;
            }

            // Fully contained inside a single country, no need to go any further, just assign and
            // return the country code
            if (matrix.isWithin())
            {
                RuntimeCounter.geometryCheckedWithin();
                final String countryCode = getGeometryProperty(polygon, ISOCountryTag.KEY);
                setGeometryProperty(target, ISOCountryTag.KEY, countryCode);
                addResult(target, results);
                fullyMatched = true;
                break;
            }

            if (!matrix.isIntersects())
            {
                RuntimeCounter.geometryCheckedNoIntersect();
            }
            else
            {
                intersected.add(polygon);
            }
        }

<<<<<<< HEAD
        // Performance: short circuit, if all intersected polygons in same country, skip cutting
=======
        // Performance: short circuit, if all intersected polygons in same country, skip cutting.
>>>>>>> b0744b6e
        if (isSameCountry(intersected))
        {
            final String countryCode = getGeometryProperty(intersected.get(0), ISOCountryTag.KEY);
            setGeometryProperty(target, ISOCountryTag.KEY, countryCode);
            addResult(target, results);
            return results;
        }

        // Start the cutting
        for (final Polygon intersection : intersected)
        {
            RuntimeCounter.geometryCheckedIntersect();
            final Geometry clipped = target.intersection(intersection);

            // We don't want single point pieces
            if (clipped.getNumPoints() < 2)
            {
                continue;
            }

            final String countryCode = getGeometryProperty(intersection, ISOCountryTag.KEY);
            setGeometryProperty(clipped, ISOCountryTag.KEY, countryCode);
            addResult(clipped, results);

            // Update target to be what's left after clipping
            target = target.difference(intersection);
            if (target.getDimension() == 1 && target.getLength() < LINE_BUFFER
                    || target.getDimension() == 2 && target.getArea() < AREA_BUFFER
                            && new DiscreteHausdorffDistance(target, intersection)
                                    .orientedDistance() < LINE_BUFFER)
            {
                // The remaining piece is very small and we ignore it. This also helps avoid
                // cutting features just a little over boundary lines and generating too many new
                // nodes, which is both unnecessary and exhausts node identifier resources.
                fullyMatched = true;
                break;
            }
        }

        // Part or all of the geometry is not inside any country, assign with nearest country.
        if (!fullyMatched)
        {
            final Geometry nearestGeometry = nearestNeighbour(target.getEnvelopeInternal(), target,
                    new GeometryItemDistance());
            if (nearestGeometry != null)
            {
                final String nearestCountryCode = getGeometryProperty(nearestGeometry,
                        ISOCountryTag.KEY);
                setGeometryProperty(target, ISOCountryTag.KEY, nearestCountryCode);
                setGeometryProperty(target, SyntheticNearestNeighborCountryCodeTag.KEY,
                        SyntheticNearestNeighborCountryCodeTag.YES.toString());
                addResult(target, results);
            }
        }

        logger.info("Took {} to slice way {}", time.untilNow(), identifier);
        return results;
    }

    /**
     * <pre>
     * Write country boundary map and the grid index into a text file using WKT format.
     * Output will have the format below, where each country will be on a new line:
     *
     * [ISO-Country-code]||[Country boundary Multi-Polygon]#
     * --[Grid Index Envelope Polygon]--[grid-cell-1]==[grid-cell-n]==
     * </pre>
     *
     * @param resource
     *            The output {@link WritableResource}
     * @param gridIndexParts
     *            The parts of the grid index used for reconstruction
     * @throws IOException
     *             {@link IOException}
     */
    public void writeBoundariesAndGridIndexAsText(final WritableResource resource,
            final GridIndexParts gridIndexParts) throws IOException
    {
        try (BufferedWriter out = new BufferedWriter(
                new OutputStreamWriter(resource.write(), StandardCharsets.UTF_8)))
        {
            final WKTWriter wktWriter = new WKTWriter();

            // First, write the boundaries
            writeBoundariesInternal(wktWriter, out, resource);

            // Next, write the grid index, if the parts are complete.
            if (gridIndexParts.areComplete())
            {
                // Write the grid index envelope first
                out.write(SPATIAL_INDEX_DELIMITER);
                final Envelope gridIndexEnvelope = gridIndexParts.getEnvelope();
                final Polygon envelopeAsPolygon = AbstractGridIndexBuilder.buildGeoBox(
                        gridIndexEnvelope.getMinX(), gridIndexEnvelope.getMaxX(),
                        gridIndexEnvelope.getMinY(), gridIndexEnvelope.getMaxY());

                out.write(wktWriter.write(envelopeAsPolygon));
                out.write(SPATIAL_INDEX_DELIMITER);

                // Next, write all the grid index cells
                logger.info("Writing grid index to output: {}", resource.getName());
                gridIndexParts.getSpatialIndexCells().allValues().forEach(cell ->
                {
                    try
                    {
                        final Polygon polygon = AbstractGridIndexBuilder.buildGeoBox(cell.getMinX(),
                                cell.getMaxX(), cell.getMinY(), cell.getMaxY());
                        out.write(wktWriter.write(polygon));
                        out.write(SPATIAL_INDEX_CELL_SEPARATOR);
                    }
                    catch (final IOException e)
                    {
                        throw new RuntimeException(e);
                    }
                });
            }
            else
            {
                logger.error(
                        "Incomplete grid index parts supplied, failed to write grid index to output: {}.",
                        resource.getName());
            }
        }
        catch (final Exception e)
        {
            logger.error("Error creating boundary and grid index text file at location: {}.",
                    resource.getName());
        }
    }

    /**
     * <pre>
     * Write country boundary map into a text file using WKT format.
     * Output will have the format below, where each country will be on a new line:
     *
     * [ISO-Country-code] || [Country boundary Multi-Polygon]#
     * </pre>
     *
     * @param resource
     *            The output {@link WritableResource}
     * @throws IOException
     *             {@link IOException}
     */
    public void writeBoundariesAsText(final WritableResource resource) throws IOException
    {
        try (BufferedWriter out = new BufferedWriter(
                new OutputStreamWriter(resource.write(), StandardCharsets.UTF_8)))
        {
            final WKTWriter wktWriter = new WKTWriter();
            writeBoundariesInternal(wktWriter, out, resource);
        }
        catch (final Exception e)
        {
            logger.error("Error creating boundary text file at location: {}.", resource.getName());
        }
    }

    private void addCountry(final String countryISO3,
            final com.vividsolutions.jts.geom.MultiPolygon multiPolygon)
    {
        if (!this.envelope.intersects(multiPolygon.getEnvelopeInternal()))
        {
            return;
        }

        Geometry fixedPolygon = this.reducer.reduce(multiPolygon);
        if (fixedPolygon instanceof com.vividsolutions.jts.geom.Polygon)
        {
            fixedPolygon = new com.vividsolutions.jts.geom.MultiPolygon(
                    new Polygon[] { (Polygon) fixedPolygon },
                    JtsPrecisionManager.getGeometryFactory());
        }

        final com.vividsolutions.jts.geom.MultiPolygon reducedPolygon = (com.vividsolutions.jts.geom.MultiPolygon) fixedPolygon;
        this.countryNameToBoundaryMap.add(countryISO3, reducedPolygon);

        for (int index = 0; index < reducedPolygon.getNumGeometries(); index++)
        {
            final com.vividsolutions.jts.geom.Polygon polygon = (com.vividsolutions.jts.geom.Polygon) reducedPolygon
                    .getGeometryN(index);
            if (!this.envelope.intersects(polygon.getEnvelopeInternal()))
            {
                continue;
            }

            setGeometryProperty(polygon, ISOCountryTag.KEY, countryISO3);
            this.rawIndex.insert(polygon.getEnvelopeInternal(), polygon);
        }
    }

    private void addResult(final Geometry geometry, final List<Geometry> results)
    {
        if (geometry instanceof GeometryCollection)
        {
            final GeometryCollection collection = (GeometryCollection) geometry;
            final int size = collection.getNumGeometries();
            for (int index = 0; index < size; index++)
            {
                final Geometry point = collection.getGeometryN(index);
                final String countryCode = getGeometryProperty(geometry, ISOCountryTag.KEY);
                setGeometryProperty(point, ISOCountryTag.KEY, countryCode);
                addResult(point, results);
            }
        }
        else if (geometry instanceof LineString || geometry instanceof Polygon)
        {
            results.add(geometry);
        }
        else
        {
            logger.error(geometry.toText());
        }
    }

    private Optional<Property> findCountryName(final Feature feature,
            final List<String> alternateNames)
    {
        final List<String> lowerCaseAlternateNames = alternateNames.stream()
                .map(String::toLowerCase).collect(Collectors.toList());

        return feature.getProperties().stream().filter(property -> lowerCaseAlternateNames
                .contains(property.getName().getURI().toLowerCase())).findFirst();
    }

    private int getPolygonSliceLimit()
    {
        if (this.useExpandedPolygonLimit)
        {
            return EXPANDED_MAXIMUM_POLYGONS_TO_SLICE_WITH;
        }
        else
        {
            return DEFAULT_MAXIMUM_POLYGONS_TO_SLICE_WITH;
        }
    }

    private void initialize(final Rectangle bound)
    {
        this.envelope = bound.asEnvelope();
        this.countryNameToBoundaryMap = new MultiMap<>();
        this.rawIndex = new STRtree();
        // this should be created by calling createGridIndex method.
        this.gridIndex = null;

        this.reducer = new GeometryPrecisionReducer(JtsPrecisionManager.getPrecisionModel());
        this.reducer.setPointwise(true);
        this.reducer.setChangePrecisionModel(true);
    }

    private Geometry nearestNeighbour(final Envelope envelope, final Object object,
            final ItemDistance distance)
    {
        if (envelope.getArea() > MAX_AREA_FOR_NEAREST_NEIGHBOR)
        {
            return null;
        }
        if (this.gridIndex != null)
        {
            return (Geometry) this.gridIndex.nearestNeighbour(envelope, object, distance);
        }
        else
        {
            return (Geometry) this.rawIndex.nearestNeighbour(envelope, object, distance);
        }
    }

    private List<Polygon> query(final Envelope envelope)
    {
        return query(envelope, false);
    }

    /**
     * @param envelope
     *            The {@link Envelope} as query input
     * @param isBound
     *            Indicate if this is a bounding box query. If yes it'll skip prime meridian check.
     * @return list of objects intersect with given envelope.
     */
    @SuppressWarnings("unchecked")
    private List<Polygon> query(final Envelope envelope, final boolean isBound)
    {
        // Handle the prime meridian case. This is a simplified solution since there are only a few
        // countries (Russia, USA, Fiji, Kiribati, New Zealand, Antarctica) crossing the line and
        // none of the areas seem to be able to trigger geometry check. So we are skipping the
        // geometry cut here, and only handling the envelope case. Also, this is depending on the
        // boundary map already been cut along the meridian.
        final List<Envelope> bboxes = new ArrayList<>();
        if (envelope.getWidth() >= ANTIMERIDIAN && !isBound)
        {
            final Envelope bbox1 = new Envelope(-180, envelope.getMinX(), envelope.getMinY(),
                    envelope.getMaxY());
            final Envelope bbox2 = new Envelope(envelope.getMaxX(), 180, envelope.getMinY(),
                    envelope.getMaxY());
            bboxes.add(bbox1);
            bboxes.add(bbox2);
        }
        else
        {
            bboxes.add(envelope);
        }

        final List<Polygon> result = new ArrayList<>();
        for (final Envelope bbox : bboxes)
        {
            if (this.gridIndex != null)
            {
                if (this.gridIndexEnvelope.contains(bbox))
                {
                    result.addAll(this.gridIndex.query(bbox));
                }
                else
                {
                    result.addAll(this.rawIndex.query(bbox));
                }
            }
            if (result.isEmpty())
            {
                result.addAll(this.rawIndex.query(bbox));
            }
        }

        return result;
    }

    /**
     * Read a {@link CountryBoundaryMap} from the {@link ComplexBoundary}(ies) inside an
     * {@link Atlas}
     *
     * @param atlas
     *            The {@link Atlas} to read from.
     */
    private void readFromAtlas(final Atlas atlas)
    {
        for (final ComplexBoundary complexBoundary : new ComplexBoundaryFinder().find(atlas))
        {
            if (complexBoundary.hasCountryCode())
            {
                final List<String> countryCodes = new ArrayList<>();
                try
                {
                    for (final IsoCountry isoCountry : complexBoundary.getCountries())
                    {
                        countryCodes.add(isoCountry.getIso3CountryCode());
                    }
                    final MultiPolygon outline = complexBoundary.getOutline();
                    final com.vividsolutions.jts.geom.MultiPolygon multiPolygon = JTS_MULTI_POLYGON_TO_MULTI_POLYGON_CONVERTER
                            .backwardConvert(outline);
                    for (final String countryCode : countryCodes)
                    {
                        addCountry(countryCode, multiPolygon);
                    }
                }
                catch (final IllegalArgumentException e)
                {
                    throw new CoreException("Unable to read country boundary for country codes {}",
                            countryCodes, e);
                }
            }
        }
    }

    private void readFromFile(final File file)
    {
        FileDataStore store = null;
        FeatureIterator<SimpleFeature> iterator = null;
        try
        {
            store = FileDataStoreFinder.getDataStore(file);
            iterator = store.getFeatureSource().getFeatures().features();
            while (iterator.hasNext())
            {
                final Feature feature = iterator.next();
                final Optional<Property> name = findCountryName(feature, COUNTRY_CODE_FIELDS);
                final Property geometry = feature.getProperty(GEOMETRY_FIELD);
                final String nameValue = (String) name.orElseThrow(() -> new CoreException(
                        "Can't read country code attribute from shape file")).getValue();
                final com.vividsolutions.jts.geom.MultiPolygon multiPolygon = (com.vividsolutions.jts.geom.MultiPolygon) geometry
                        .getValue();
                addCountry(nameValue, multiPolygon);
            }
        }
        catch (final IOException e)
        {
            e.printStackTrace();
            throw new CoreException("Error reading country boundary from file");
        }
        finally
        {
            if (iterator != null)
            {
                iterator.close();
            }
            if (store != null)
            {
                store.dispose();
            }
        }
    }

    private void readFromText(final Resource resource)
    {
        final WKTReader reader = new WKTReader();
        for (final String line : resource.lines())
        {
            if (!line.isEmpty())
            {
                // Read the spatial index, if it exists
                if (line.startsWith(SPATIAL_INDEX_DELIMITER))
                {
                    logger.info("Reading grid index from file");

                    // Strip the initial delimiter, and split on the second one
                    final String[] gridIndexParts = line.substring(SPATIAL_INDEX_DELIMITER.length())
                            .split(SPATIAL_INDEX_DELIMITER);

                    if (gridIndexParts.length != 2)
                    {
                        throw new CoreException("Missing either size or geometry for grid index");
                    }

                    // Part 1 is the envelope
                    final String gridIndexEnvelope = gridIndexParts[0];

                    // Part 2 are all the grid index cells
                    final String gridIndexGeometry = gridIndexParts[1];
                    final STRtree gridIndex = new STRtree();

                    try
                    {
                        final StringTokenizer gridIndexGeometryTokenizer = new StringTokenizer(
                                gridIndexGeometry, SPATIAL_INDEX_CELL_SEPARATOR);
                        while (gridIndexGeometryTokenizer.hasMoreTokens())
                        {
                            final com.vividsolutions.jts.geom.Geometry geometry = reader
                                    .read(gridIndexGeometryTokenizer.nextToken());
                            gridIndex.insert(geometry.getEnvelopeInternal(), geometry);
                        }

                        final com.vividsolutions.jts.geom.Geometry envelope = reader
                                .read(gridIndexEnvelope);
                        this.gridIndexEnvelope = envelope.getEnvelopeInternal();

                        gridIndex.build();
                        this.gridIndex = gridIndex;
                    }
                    catch (final Exception e)
                    {
                        logger.error("Invalid grid index text file format.", e);
                        e.printStackTrace();
                    }

                    logger.info("Successfully read grid index of size {} from file.",
                            this.gridIndex.size());

                    // We can break here since the grid index is the last entry in the text file
                    break;
                }

                // Read the country boundaries
                final StringTokenizer boundaryTokenizer = new StringTokenizer(line,
                        COUNTRY_BOUNDARY_DELIMITER);
                final String countryISO = boundaryTokenizer.nextToken();
                final String wkt = boundaryTokenizer.nextToken();
                try
                {
                    final StringTokenizer wktTokenizer = new StringTokenizer(wkt, LIST_SEPARATOR);
                    while (wktTokenizer.hasMoreTokens())
                    {
                        final com.vividsolutions.jts.geom.MultiPolygon multiPolygon = (com.vividsolutions.jts.geom.MultiPolygon) reader
                                .read(wktTokenizer.nextToken());
                        addCountry(countryISO, multiPolygon);
                    }
                }
                catch (final Exception e)
                {
                    logger.error("Invalid country boundary text file format.", e);
                    e.printStackTrace();
                }
            }
        }
    }

    private List<Polygon> removeDuplicate(final List<Polygon> polygons)
    {
        // This is assuming the list size should be relatively small.
        final List<Polygon> temp = new ArrayList<>();
        for (final Polygon polygon : polygons)
        {
            boolean found = false;
            for (final Polygon polygon1 : temp)
            {
                if (polygon == polygon1)
                {
                    found = true;
                    break;
                }
            }
            if (found)
            {
                continue;
            }
            else
            {
                temp.add(polygon);
            }
        }
        return temp;
    }

    private List<CountryBoundary> toCountryBoundaryList(
            final MultiMap<String, com.vividsolutions.jts.geom.Polygon> map)
    {
        final List<CountryBoundary> list = new ArrayList<>();
        for (final Map.Entry<String, List<com.vividsolutions.jts.geom.Polygon>> entry : map
                .entrySet())
        {
            final String name = entry.getKey();
            final List<com.vividsolutions.jts.geom.Polygon> polygons = entry.getValue();
            final MultiPolygon multiPolygon = JTS_MULTI_POLYGON_TO_POLYGON_CONVERTER
                    .backwardConvert(new HashSet<>(polygons));
            final CountryBoundary boundary = new CountryBoundary(name, multiPolygon);
            list.add(boundary);
        }
        return list;
    }

    private void writeBoundariesInternal(final WKTWriter wktWriter, final BufferedWriter out,
            final WritableResource resource) throws IOException
    {
        logger.info("Writing country boundaries to output");
        this.countryNameToBoundaryMap.forEach((countryISO3, multiPolygon) ->
        {
            try
            {
                out.write(countryISO3);
                out.write(COUNTRY_BOUNDARY_DELIMITER);
                for (final com.vividsolutions.jts.geom.MultiPolygon geometry : multiPolygon)
                {
                    out.write(wktWriter.write(geometry));
                    out.write(LIST_SEPARATOR);
                }
                out.write(NEW_LINE);
            }
            catch (final IOException e)
            {
                throw new RuntimeException(e);
            }
        });
    }

}<|MERGE_RESOLUTION|>--- conflicted
+++ resolved
@@ -890,11 +890,7 @@
         List<Polygon> polygons = query(target.getEnvelopeInternal());
 
         // Performance improvement, if only one polygon returned no need to do any further
-<<<<<<< HEAD
-        // evaluation
-=======
         // evaluation.
->>>>>>> b0744b6e
         if (isSameCountry(polygons))
         {
             final String countryCode = getGeometryProperty(polygons.get(0), ISOCountryTag.KEY);
@@ -975,11 +971,7 @@
             }
         }
 
-<<<<<<< HEAD
-        // Performance: short circuit, if all intersected polygons in same country, skip cutting
-=======
         // Performance: short circuit, if all intersected polygons in same country, skip cutting.
->>>>>>> b0744b6e
         if (isSameCountry(intersected))
         {
             final String countryCode = getGeometryProperty(intersected.get(0), ISOCountryTag.KEY);
