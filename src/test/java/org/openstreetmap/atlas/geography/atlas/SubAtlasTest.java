package org.openstreetmap.atlas.geography.atlas;

import java.util.function.Predicate;

import org.junit.Assert;
import org.junit.Rule;
import org.junit.Test;
import org.openstreetmap.atlas.exception.CoreException;
import org.openstreetmap.atlas.geography.Location;
import org.openstreetmap.atlas.geography.MultiPolygon;
import org.openstreetmap.atlas.geography.Polygon;
import org.openstreetmap.atlas.geography.Rectangle;
import org.openstreetmap.atlas.geography.atlas.delta.AtlasDelta;
import org.openstreetmap.atlas.geography.atlas.items.AtlasEntity;
import org.openstreetmap.atlas.geography.atlas.items.Node;
import org.openstreetmap.atlas.geography.atlas.items.Relation;
import org.openstreetmap.atlas.geography.atlas.multi.MultiAtlas;
import org.openstreetmap.atlas.geography.atlas.sub.AtlasCutType;
import org.openstreetmap.atlas.tags.HighwayTag;
import org.openstreetmap.atlas.tags.annotations.validation.Validators;

/**
 * @author matthieun
 * @author mgostintsev
 */
public class SubAtlasTest
{
    @Rule
    public final SubAtlasRule rule = new SubAtlasRule();

    @Test
    public void testFilteredOutSubRelation()
    {
        final Atlas source = this.rule.getFilteredOutMemberRelationAtlas();
        final Predicate<AtlasEntity> filteredOutPredicate = entity -> !"excluded"
                .equals(entity.getTag("type").orElse(""));
        final Atlas filteredOutSubRelationAtlas = source
                .subAtlas(filteredOutPredicate, AtlasCutType.SOFT_CUT)
                .orElseThrow(() -> new CoreException("SubAtlas was not present."));

        Assert.assertNull(filteredOutSubRelationAtlas.node(5));
        Assert.assertNotNull(filteredOutSubRelationAtlas.node(3));

        Assert.assertNotNull(filteredOutSubRelationAtlas.node(4));
        Assert.assertNotNull(filteredOutSubRelationAtlas.relation(8));
    }

    @Test
    public void testSubAtlasHardCutRelationsWithPolygon()
    {
        final Atlas source = this.rule.getAtlas();
        // This Rectangle covers only the Node 1, Node 4, Edge 2, Point 0, and Relation 6 made up of
        // Edge 4 and Node 2
        final Atlas sub = source
                .subAtlas(
                        Rectangle.forCorners(Location.forString("37.780400, -122.473149"),
                                Location.forString("37.780785, -122.472631")),
                        AtlasCutType.HARD_CUT_RELATIONS_ONLY)
                .orElseThrow(() -> new CoreException("SubAtlas was not present."));

        // The sub-atlas should be a combination of results from a soft-cut for all AtlasItems and a
        // hard-cut for all Relations

        // Nodes
        Assert.assertNotNull(source.node(1));
        Assert.assertNotNull(sub.node(1));
        Assert.assertNotNull(source.node(2));
        Assert.assertNotNull(sub.node(2));
        Assert.assertNotNull(source.node(3));
        Assert.assertNull(sub.node(3));

        // Edges
        Assert.assertNotNull(source.edge(0));
        Assert.assertNotNull(sub.edge(0));
        Assert.assertNotNull(source.edge(1));
        Assert.assertNull(sub.edge(1));

        // Areas
        Assert.assertNotNull(source.area(0));
        Assert.assertNotNull(sub.area(0));
        Assert.assertNotNull(source.area(1));
        Assert.assertNull(sub.area(1));

        // Lines
        Assert.assertNotNull(source.line(0));
        Assert.assertNotNull(sub.line(0));
        Assert.assertNotNull(source.line(1));
        Assert.assertNull(sub.line(1));

        // Points
        Assert.assertNotNull(source.point(0));
        Assert.assertNotNull(sub.point(0));
        Assert.assertNotNull(source.point(1));
        Assert.assertNull(sub.point(1));
        Assert.assertNotNull(source.point(2));
        Assert.assertNull(sub.point(2));
        Assert.assertNotNull(source.point(3));
        Assert.assertNull(sub.point(3));

        // Relations
        Assert.assertNotNull(source.relation(1));
        Assert.assertNull(sub.relation(1));
        Assert.assertNotNull(source.relation(2));
        Assert.assertNull(sub.relation(2));
        Assert.assertNotNull(source.relation(3));
        Assert.assertNull(sub.relation(3));
        Assert.assertNotNull(source.relation(4));
        Assert.assertNull(sub.relation(4));
        Assert.assertNotNull(source.relation(5));
        Assert.assertNull(sub.relation(5));
        Assert.assertNotNull(source.relation(6));
        Assert.assertEquals(2, source.relation(6).members().size());
        Assert.assertNotNull(sub.relation(6));
        Assert.assertEquals(2, sub.relation(6).members().size());
        Assert.assertNotNull(source.relation(7));
        Assert.assertEquals(2, source.relation(7).members().size());
        Assert.assertNotNull(sub.relation(7));
        Assert.assertEquals(1, sub.relation(7).members().size());
    }

    @Test
    public void testSubAtlasHardCutWithPolygon()
    {
        final Atlas source = this.rule.getAtlas();
        // This Rectangle covers only the Node 1, Node 4, Edge 2, Point 0, and Relation 6 made up of
        // Edge 4 and Node 2
        final Atlas sub = source
                .subAtlas(
                        Rectangle.forCorners(Location.forString("37.780400, -122.473149"),
                                Location.forString("37.780785, -122.472631")),
                        AtlasCutType.HARD_CUT_ALL)
                .orElseThrow(() -> new CoreException("SubAtlas was not present."));

        // Nodes
        Assert.assertNotNull(source.node(1));
        Assert.assertNotNull(sub.node(1));
        Assert.assertNotNull(source.node(2));
        Assert.assertNull(sub.node(2));
        Assert.assertNotNull(source.node(3));
        Assert.assertNull(sub.node(3));
        Assert.assertNotNull(source.node(4));
        Assert.assertNotNull(sub.node(4));

        // Edges
        Assert.assertNotNull(source.edge(0));
        Assert.assertNull(sub.edge(0));
        Assert.assertNotNull(source.edge(1));
        Assert.assertNull(sub.edge(1));
        Assert.assertNotNull(source.edge(2));
        Assert.assertNotNull(sub.edge(2));

        // Areas
        Assert.assertNotNull(source.area(0));
        Assert.assertNull(sub.area(0));
        Assert.assertNotNull(source.area(1));
        Assert.assertNull(sub.area(1));

        // Lines
        Assert.assertNotNull(source.line(0));
        Assert.assertNull(sub.line(0));
        Assert.assertNotNull(source.line(1));
        Assert.assertNull(sub.line(1));

        // Points
        Assert.assertNotNull(source.point(0));
        Assert.assertNotNull(sub.point(0));
        Assert.assertNotNull(source.point(1));
        Assert.assertNull(sub.point(1));
        Assert.assertNotNull(source.point(2));
        Assert.assertNull(sub.point(2));
        Assert.assertNotNull(source.point(3));
        Assert.assertNull(sub.point(3));

        // Relations
        Assert.assertNotNull(source.relation(1));
        Assert.assertNull(sub.relation(1));
        Assert.assertNotNull(source.relation(2));
        Assert.assertNull(sub.relation(2));
        Assert.assertNotNull(source.relation(3));
        Assert.assertNull(sub.relation(3));
        Assert.assertNotNull(source.relation(4));
        Assert.assertNull(sub.relation(4));
        Assert.assertNotNull(source.relation(5));
        Assert.assertNull(sub.relation(5));
        Assert.assertNotNull(source.relation(6));
        Assert.assertEquals(2, source.relation(6).members().size());
        Assert.assertNotNull(sub.relation(6));
        Assert.assertEquals(2, sub.relation(6).members().size());
        Assert.assertNotNull(source.relation(7));
        Assert.assertEquals(2, source.relation(7).members().size());
        Assert.assertNotNull(sub.relation(7));
        Assert.assertEquals(1, sub.relation(7).members().size());
    }

    @Test
    public void testSubAtlasPredicateHardCut()
    {
        final Atlas source = this.rule.getHardCutPredicateAtlas();
        final Predicate<AtlasEntity> filteredOutPredicate = entity -> entity instanceof Relation
                || entity instanceof Node
                || Validators.isOfType(entity, HighwayTag.class, HighwayTag.RESIDENTIAL);
        final Atlas filtered = source.subAtlas(filteredOutPredicate, AtlasCutType.HARD_CUT_ALL)
                .orElseThrow(() -> new CoreException("SubAtlas was not present."));

        // Verify counts
        Assert.assertEquals("Two connected edges got filtered out, so there should be 3 less nodes",
                source.numberOfNodes() - 3, filtered.numberOfNodes());
        Assert.assertEquals("Two non-residential edges got filtered out",
                source.numberOfEdges() - 2, filtered.numberOfEdges());
        Assert.assertEquals("There should not be any areas left", 0, filtered.numberOfAreas());
        Assert.assertEquals("There should not be any points left", 0, filtered.numberOfPoints());
        Assert.assertEquals("One relation should have gotten removed due to empty members", 1,
                filtered.numberOfRelations());

        // Verify filtered entities
        Assert.assertNull(filtered.edge(2));
        Assert.assertNull(filtered.edge(3));
        Assert.assertNull(filtered.node(4));
        Assert.assertNull(filtered.node(5));
        Assert.assertNull(filtered.node(6));
        Assert.assertNull(filtered.relation(2));
        Assert.assertNotNull(filtered.relation(1));
    }

    @Test
    public void testSubAtlasPredicateHardCutRelationsOnly()
    {
        final Atlas source = this.rule.getHardCutPredicateAtlas();
        final Predicate<AtlasEntity> filteredOutPredicate = entity -> entity instanceof Relation
                || entity instanceof Node
                || Validators.isOfType(entity, HighwayTag.class, HighwayTag.RESIDENTIAL);
        final Atlas filtered = source
                .subAtlas(filteredOutPredicate, AtlasCutType.HARD_CUT_RELATIONS_ONLY)
                .orElseThrow(() -> new CoreException("SubAtlas was not present."));

        // Verify counts
        Assert.assertEquals("No nodes should be filtered out", source.numberOfNodes(),
                filtered.numberOfNodes());
        Assert.assertEquals("Two non-residential edges got filtered out",
                source.numberOfEdges() - 2, filtered.numberOfEdges());
        Assert.assertEquals("There should not be any areas left", 0, filtered.numberOfAreas());
        Assert.assertEquals("There should not be any points left", 0, filtered.numberOfPoints());
        Assert.assertEquals("One relation should have gotten removed due to empty members", 1,
                filtered.numberOfRelations());

        // Verify filtered entities
        Assert.assertNull(filtered.edge(2));
        Assert.assertNull(filtered.edge(3));
        Assert.assertNull(filtered.relation(2));
        Assert.assertNotNull(filtered.relation(1));
    }

    @Test
    public void testSubAtlasPredicateSilkCut()
    {
        final Atlas source = this.rule.getAtlas();

        // Should return back all entities in this atlas
        final Predicate<AtlasEntity> allEntities = entity -> true;

        // Should return back only Entities with identifier 0
        final Predicate<AtlasEntity> entitiesWithIdentifierZero = (
                entity) -> entity.getIdentifier() == 0;

        final Atlas identicalSubAtlas = source.subAtlas(allEntities, AtlasCutType.SILK_CUT)
                .orElseThrow(() -> new CoreException("SubAtlas was not present."));

        final Atlas subAtlasWithZeroBasedIdentifiers = source
                .subAtlas(entitiesWithIdentifierZero, AtlasCutType.SILK_CUT)
                .orElseThrow(() -> new CoreException("SubAtlas was not present."));

        // Nodes
        Assert.assertNotNull(source.node(1));
        Assert.assertNotNull(identicalSubAtlas.node(1));
        Assert.assertNotNull(source.node(2));
        Assert.assertNotNull(identicalSubAtlas.node(2));
        Assert.assertNotNull(source.node(3));
        Assert.assertNotNull(identicalSubAtlas.node(3));

        // Edges
        Assert.assertNotNull(source.edge(0));
        Assert.assertNotNull(identicalSubAtlas.edge(0));
        Assert.assertNotNull(source.edge(1));
        Assert.assertNotNull(identicalSubAtlas.edge(1));

        // Areas
        Assert.assertNotNull(source.area(0));
        Assert.assertNotNull(identicalSubAtlas.area(0));
        Assert.assertNotNull(source.area(1));
        Assert.assertNotNull(identicalSubAtlas.area(1));

        // Lines
        Assert.assertNotNull(source.line(0));
        Assert.assertNotNull(identicalSubAtlas.line(0));
        Assert.assertNotNull(source.line(1));
        Assert.assertNotNull(identicalSubAtlas.line(1));

        // Points
        Assert.assertNotNull(source.point(0));
        Assert.assertNotNull(identicalSubAtlas.point(0));
        Assert.assertNotNull(source.point(1));
        Assert.assertNotNull(identicalSubAtlas.point(1));
        Assert.assertNotNull(source.point(2));
        Assert.assertNotNull(identicalSubAtlas.point(2));
        Assert.assertNotNull(source.point(3));
        Assert.assertNotNull(identicalSubAtlas.point(3));

        // Relations
        Assert.assertNotNull(source.relation(1));
        Assert.assertNotNull(identicalSubAtlas.relation(1));
        Assert.assertNotNull(source.relation(2));
        Assert.assertEquals(2, source.relation(2).members().size());
        Assert.assertNotNull(identicalSubAtlas.relation(2));
        Assert.assertEquals(2, identicalSubAtlas.relation(2).members().size());
        Assert.assertNotNull(source.relation(3));
        Assert.assertNotNull(identicalSubAtlas.relation(3));
        Assert.assertNotNull(source.relation(4));
        Assert.assertEquals(2, source.relation(4).members().size());
        Assert.assertNotNull(identicalSubAtlas);
        Assert.assertEquals(2, identicalSubAtlas.relation(4).members().size());
        Assert.assertNotNull(source.relation(5));
        Assert.assertEquals(1, source.relation(5).members().size());
        Assert.assertNotNull(identicalSubAtlas.relation(5));
        Assert.assertEquals(1, identicalSubAtlas.relation(5).members().size());

        // Nodes
        Assert.assertNotNull(source.node(1));
        // Node 1 gets pulled in by Edge 0
        Assert.assertNotNull(subAtlasWithZeroBasedIdentifiers.node(1));
        Assert.assertNotNull(source.node(2));
        // Node 2 gets pulled in by Edge 0
        Assert.assertNotNull(subAtlasWithZeroBasedIdentifiers.node(2));
        Assert.assertNotNull(source.node(3));
        Assert.assertNull(subAtlasWithZeroBasedIdentifiers.node(3));

        // Edges
        Assert.assertNotNull(source.edge(0));
        Assert.assertNotNull(subAtlasWithZeroBasedIdentifiers.edge(0));
        Assert.assertNotNull(source.edge(1));
        Assert.assertNull(subAtlasWithZeroBasedIdentifiers.edge(1));

        // Areas
        Assert.assertNotNull(source.area(0));
        Assert.assertNotNull(subAtlasWithZeroBasedIdentifiers.area(0));
        Assert.assertNotNull(source.area(1));
        Assert.assertNull(subAtlasWithZeroBasedIdentifiers.area(1));

        // Lines
        Assert.assertNotNull(source.line(0));
        Assert.assertNotNull(subAtlasWithZeroBasedIdentifiers.line(0));
        Assert.assertNotNull(source.line(1));
        Assert.assertNull(subAtlasWithZeroBasedIdentifiers.line(1));

        // Points
        Assert.assertNotNull(source.point(0));
        Assert.assertNotNull(subAtlasWithZeroBasedIdentifiers.point(0));
        // Point1 gets pulled in because it is part of the geometry of line0
        Assert.assertNotNull(source.point(1));
        Assert.assertNotNull(subAtlasWithZeroBasedIdentifiers.point(1));
        Assert.assertNotNull(source.point(2));
        Assert.assertNull(subAtlasWithZeroBasedIdentifiers.point(2));
        Assert.assertNotNull(source.point(3));
        Assert.assertNull(subAtlasWithZeroBasedIdentifiers.point(3));

        // Relations
        Assert.assertNotNull(source.relation(1));
        Assert.assertNull(subAtlasWithZeroBasedIdentifiers.relation(1));
        Assert.assertNotNull(source.relation(2));
        Assert.assertNull(subAtlasWithZeroBasedIdentifiers.relation(2));
        Assert.assertNotNull(source.relation(3));
        Assert.assertNull(subAtlasWithZeroBasedIdentifiers.relation(3));
        Assert.assertNotNull(source.relation(4));
        Assert.assertNull(subAtlasWithZeroBasedIdentifiers.relation(4));
        Assert.assertNotNull(source.relation(5));
        Assert.assertNull(subAtlasWithZeroBasedIdentifiers.relation(5));
    }

    @Test
    public void testSubAtlasPredicateSoftCut()
    {
        final Atlas source = this.rule.getAtlas();

        // Should return back all entities in this atlas
<<<<<<< HEAD
        final Predicate<AtlasEntity> allEntities = entity -> entity.getIdentifier() > 0
                || entity.getIdentifier() < 0 || entity.getIdentifier() == 0;
=======
        final Predicate<AtlasEntity> allEntities = entity -> true;
>>>>>>> 6c99248e

        // Should return back only Entities with identifier 0
        final Predicate<AtlasEntity> entitiesWithIdentifierZero = entity -> entity
                .getIdentifier() == 0;

        final Atlas identicalSubAtlas = source.subAtlas(allEntities, AtlasCutType.SOFT_CUT)
                .orElseThrow(() -> new CoreException("SubAtlas was not present."));

        final Atlas subAtlasWithZeroBasedIdentifiers = source
                .subAtlas(entitiesWithIdentifierZero, AtlasCutType.SOFT_CUT)
                .orElseThrow(() -> new CoreException("SubAtlas was not present."));

        // Nodes
        Assert.assertNotNull(source.node(1));
        Assert.assertNotNull(identicalSubAtlas.node(1));
        Assert.assertNotNull(source.node(2));
        Assert.assertNotNull(identicalSubAtlas.node(2));
        Assert.assertNotNull(source.node(3));
        Assert.assertNotNull(identicalSubAtlas.node(3));

        // Edges
        Assert.assertNotNull(source.edge(0));
        Assert.assertNotNull(identicalSubAtlas.edge(0));
        Assert.assertNotNull(source.edge(1));
        Assert.assertNotNull(identicalSubAtlas.edge(1));

        // Areas
        Assert.assertNotNull(source.area(0));
        Assert.assertNotNull(identicalSubAtlas.area(0));
        Assert.assertNotNull(source.area(1));
        Assert.assertNotNull(identicalSubAtlas.area(1));

        // Lines
        Assert.assertNotNull(source.line(0));
        Assert.assertNotNull(identicalSubAtlas.line(0));
        Assert.assertNotNull(source.line(1));
        Assert.assertNotNull(identicalSubAtlas.line(1));

        // Points
        Assert.assertNotNull(source.point(0));
        Assert.assertNotNull(identicalSubAtlas.point(0));
        Assert.assertNotNull(source.point(1));
        Assert.assertNotNull(identicalSubAtlas.point(1));
        Assert.assertNotNull(source.point(2));
        Assert.assertNotNull(identicalSubAtlas.point(2));
        Assert.assertNotNull(source.point(3));
        Assert.assertNotNull(identicalSubAtlas.point(3));

        // Relations
        Assert.assertNotNull(source.relation(1));
        Assert.assertNotNull(identicalSubAtlas.relation(1));
        Assert.assertNotNull(source.relation(2));
        Assert.assertEquals(2, source.relation(2).members().size());
        Assert.assertNotNull(identicalSubAtlas.relation(2));
        Assert.assertEquals(2, identicalSubAtlas.relation(2).members().size());
        Assert.assertNotNull(source.relation(3));
        Assert.assertNotNull(identicalSubAtlas.relation(3));
        Assert.assertNotNull(source.relation(4));
        Assert.assertEquals(2, source.relation(4).members().size());
        Assert.assertNotNull(identicalSubAtlas);
        Assert.assertEquals(2, identicalSubAtlas.relation(4).members().size());
        Assert.assertNotNull(source.relation(5));
        Assert.assertEquals(1, source.relation(5).members().size());
        Assert.assertNotNull(identicalSubAtlas.relation(5));
        Assert.assertEquals(1, identicalSubAtlas.relation(5).members().size());

        // Nodes
        Assert.assertNotNull(source.node(1));
        // Node 1 gets pulled in by Edge 0
        Assert.assertNotNull(subAtlasWithZeroBasedIdentifiers.node(1));
        Assert.assertNotNull(source.node(2));
        // Node 2 gets pulled in by Edge 0
        Assert.assertNotNull(subAtlasWithZeroBasedIdentifiers.node(2));
        Assert.assertNotNull(source.node(3));
        Assert.assertNull(subAtlasWithZeroBasedIdentifiers.node(3));

        // Edges
        Assert.assertNotNull(source.edge(0));
        Assert.assertNotNull(subAtlasWithZeroBasedIdentifiers.edge(0));
        Assert.assertNotNull(source.edge(1));
        Assert.assertNull(subAtlasWithZeroBasedIdentifiers.edge(1));

        // Areas
        Assert.assertNotNull(source.area(0));
        Assert.assertNotNull(subAtlasWithZeroBasedIdentifiers.area(0));
        Assert.assertNotNull(source.area(1));
        Assert.assertNull(subAtlasWithZeroBasedIdentifiers.area(1));

        // Lines
        Assert.assertNotNull(source.line(0));
        Assert.assertNotNull(subAtlasWithZeroBasedIdentifiers.line(0));
        Assert.assertNotNull(source.line(1));
        Assert.assertNull(subAtlasWithZeroBasedIdentifiers.line(1));

        // Points
        Assert.assertNotNull(source.point(0));
        Assert.assertNotNull(subAtlasWithZeroBasedIdentifiers.point(0));
        Assert.assertNotNull(source.point(1));
        Assert.assertNull(subAtlasWithZeroBasedIdentifiers.point(1));
        Assert.assertNotNull(source.point(2));
        Assert.assertNull(subAtlasWithZeroBasedIdentifiers.point(2));
        Assert.assertNotNull(source.point(3));
        Assert.assertNull(subAtlasWithZeroBasedIdentifiers.point(3));

        // Relations
        Assert.assertNotNull(source.relation(1));
        Assert.assertNull(subAtlasWithZeroBasedIdentifiers.relation(1));
        Assert.assertNotNull(source.relation(2));
        Assert.assertNull(subAtlasWithZeroBasedIdentifiers.relation(2));
        Assert.assertNotNull(source.relation(3));
        Assert.assertNull(subAtlasWithZeroBasedIdentifiers.relation(3));
        Assert.assertNotNull(source.relation(4));
        Assert.assertNull(subAtlasWithZeroBasedIdentifiers.relation(4));
        Assert.assertNotNull(source.relation(5));
        Assert.assertNull(subAtlasWithZeroBasedIdentifiers.relation(5));
    }

    @Test
    public void testSubAtlasSilkCutWithPolygon()
    {
        final Atlas source = this.rule.getAtlas();
        // This Rectangle covers only the Node 1, Edge 0, Area 0, Line 0 and Point 0.
        final Atlas sub = source
                .subAtlas(
                        Rectangle.forCorners(Location.forString("37.780400, -122.473149"),
                                Location.forString("37.780785, -122.472631")),
                        AtlasCutType.SILK_CUT)
                .orElseThrow(() -> new CoreException("SubAtlas was not present."));
        // Nodes
        Assert.assertNotNull(source.node(1));
        Assert.assertNotNull(sub.node(1));
        Assert.assertNotNull(source.node(2));
        Assert.assertNotNull(sub.node(2));
        Assert.assertNotNull(source.node(3));
        Assert.assertNull(sub.node(3));

        // Edges
        Assert.assertNotNull(source.edge(0));
        Assert.assertNotNull(sub.edge(0));
        Assert.assertNotNull(source.edge(1));
        Assert.assertNull(sub.edge(1));

        // Areas
        Assert.assertNotNull(source.area(0));
        Assert.assertNotNull(sub.area(0));
        Assert.assertNotNull(source.area(1));
        Assert.assertNull(sub.area(1));

        // Lines
        Assert.assertNotNull(source.line(0));
        Assert.assertNotNull(sub.line(0));
        Assert.assertNotNull(source.line(1));
        Assert.assertNull(sub.line(1));

        // Check that points for line coordinates were preserved
        sub.lines().forEach(line ->
        {
            line.asPolyLine().forEach(location ->
            {
                source.pointsAt(location).forEach(point ->
                {
                    Assert.assertTrue(sub.point(point.getIdentifier()) != null);
                });
            });
        });

        // Points
        Assert.assertNotNull(source.point(0));
        Assert.assertNotNull(sub.point(0));
        Assert.assertNotNull(source.point(1));
        Assert.assertNotNull(sub.point(1));
        Assert.assertNotNull(source.point(2));
        Assert.assertNull(sub.point(2));
        Assert.assertNotNull(source.point(3));
        Assert.assertNull(sub.point(3));

        // Relations
        Assert.assertNotNull(source.relation(1));
        Assert.assertNotNull(sub.relation(1));
        Assert.assertNotNull(source.relation(2));
        Assert.assertEquals(2, source.relation(2).members().size());
        Assert.assertNotNull(sub.relation(2));
        Assert.assertEquals(1, sub.relation(2).members().size());
        Assert.assertNotNull(source.relation(3));
        Assert.assertNull(sub.relation(3));
        Assert.assertNotNull(source.relation(4));
        Assert.assertEquals(2, source.relation(4).members().size());
        Assert.assertNotNull(sub.relation(4));
        Assert.assertEquals(1, sub.relation(4).members().size());
        Assert.assertNotNull(source.relation(5));
        Assert.assertEquals(1, source.relation(5).members().size());
        Assert.assertNotNull(sub.relation(5));
        Assert.assertEquals(1, sub.relation(5).members().size());
    }

    @Test
    public void testSubAtlasSoftCutWithMultiPolygon()
    {
        final Atlas source = this.rule.getAtlas();
        final Rectangle rectangle1 = Rectangle.forCorners(
                Location.forString("37.780400, -122.473149"),
                Location.forString("37.780785, -122.472631"));
        final Rectangle rectangle2 = Rectangle.forCorners(
                Location.forString("37.780422500976194, -122.47218757867812"),
                Location.forString("37.781049995371575, -122.47145265340805"));
        final Atlas sub1 = source.subAtlas(rectangle1, AtlasCutType.SOFT_CUT)
                .orElseThrow(() -> new CoreException("SubAtlas was not present."));
        final Atlas sub2 = source.subAtlas(rectangle2, AtlasCutType.SOFT_CUT)
                .orElseThrow(() -> new CoreException("SubAtlas was not present."));

        // cut an atlas with a multipolygon of the two rectangles
        final MultiPolygon bothRectangles = MultiPolygon.forOuters(rectangle1, rectangle2);
        final Atlas subBoth = source.subAtlas(bothRectangles, AtlasCutType.SOFT_CUT)
                .orElseThrow(() -> new CoreException("SubAtlas was not present."));

        // assert no differences between subAtlas with MultiPolygon and MultiAtlas of subAtlases
        // with the Multipolygon's outer Polygons
        final AtlasDelta delta = new AtlasDelta(subBoth, new MultiAtlas(sub1, sub2));
        Assert.assertTrue(delta.getDifferences().isEmpty());
    }

    @Test
    public void testSubAtlasSoftCutWithPolygon()
    {
        final Atlas source = this.rule.getAtlas();
        // This Rectangle covers only the Node 1, Edge 0, Area 0, Line 0 and Point 0.
        final Atlas sub = source
                .subAtlas(
                        Rectangle.forCorners(Location.forString("37.780400, -122.473149"),
                                Location.forString("37.780785, -122.472631")),
                        AtlasCutType.SOFT_CUT)
                .orElseThrow(() -> new CoreException("SubAtlas was not present."));
        // Nodes
        Assert.assertNotNull(source.node(1));
        Assert.assertNotNull(sub.node(1));
        Assert.assertNotNull(source.node(2));
        Assert.assertNotNull(sub.node(2));
        Assert.assertNotNull(source.node(3));
        Assert.assertNull(sub.node(3));

        // Edges
        Assert.assertNotNull(source.edge(0));
        Assert.assertNotNull(sub.edge(0));
        Assert.assertNotNull(source.edge(1));
        Assert.assertNull(sub.edge(1));

        // Areas
        Assert.assertNotNull(source.area(0));
        Assert.assertNotNull(sub.area(0));
        Assert.assertNotNull(source.area(1));
        Assert.assertNull(sub.area(1));

        // Lines
        Assert.assertNotNull(source.line(0));
        Assert.assertNotNull(sub.line(0));
        Assert.assertNotNull(source.line(1));
        Assert.assertNull(sub.line(1));

        // Points
        Assert.assertNotNull(source.point(0));
        Assert.assertNotNull(sub.point(0));
        Assert.assertNotNull(source.point(1));
        Assert.assertNull(sub.point(1));
        Assert.assertNotNull(source.point(2));
        Assert.assertNull(sub.point(2));
        Assert.assertNotNull(source.point(3));
        Assert.assertNull(sub.point(3));

        // Relations
        Assert.assertNotNull(source.relation(1));
        Assert.assertNotNull(sub.relation(1));
        Assert.assertNotNull(source.relation(2));
        Assert.assertEquals(2, source.relation(2).members().size());
        Assert.assertNotNull(sub.relation(2));
        Assert.assertEquals(1, sub.relation(2).members().size());
        Assert.assertNotNull(source.relation(3));
        Assert.assertNull(sub.relation(3));
        Assert.assertNotNull(source.relation(4));
        Assert.assertEquals(2, source.relation(4).members().size());
        Assert.assertNotNull(sub.relation(4));
        Assert.assertEquals(1, sub.relation(4).members().size());
        Assert.assertNotNull(source.relation(5));
        Assert.assertEquals(1, source.relation(5).members().size());
        Assert.assertNotNull(sub.relation(5));
        Assert.assertEquals(1, sub.relation(5).members().size());
    }

    @Test
    public void testSubAtlasWithNodeNestedWithinRelationCase()
    {
        final Atlas source = this.rule.getNodeNestedWithinRelationAtlas();

        final Predicate<AtlasEntity> entitiesWithIdentifierZero = entity -> entity
                .getIdentifier() == 0;

        final Atlas subAtlasWithZeroBasedIdentifiers = source
                .subAtlas(entitiesWithIdentifierZero, AtlasCutType.SOFT_CUT)
                .orElseThrow(() -> new CoreException("SubAtlas was not present."));

        // Nodes
        Assert.assertNotNull(source.node(1));
        Assert.assertNotNull(subAtlasWithZeroBasedIdentifiers.node(1));
        Assert.assertNotNull(source.node(2));
        Assert.assertNotNull(subAtlasWithZeroBasedIdentifiers.node(2));
        Assert.assertNotNull(source.node(3));
        Assert.assertNull(subAtlasWithZeroBasedIdentifiers.node(3));
        Assert.assertNotNull(source.node(4));
        Assert.assertNotNull(subAtlasWithZeroBasedIdentifiers.node(4));

        // Edges
        Assert.assertNotNull(source.edge(0));
        Assert.assertNotNull(subAtlasWithZeroBasedIdentifiers.edge(0));
        Assert.assertNotNull(source.edge(1));
        Assert.assertNull(subAtlasWithZeroBasedIdentifiers.edge(1));

        // Relations
        Assert.assertNotNull(source.relation(0));
        Assert.assertEquals(2, source.relation(0).members().size());
        Assert.assertNotNull(subAtlasWithZeroBasedIdentifiers.relation(0));
        Assert.assertEquals(2, subAtlasWithZeroBasedIdentifiers.relation(0).members().size());
    }

    @Test
    public void testSubAtlasWithPolygonAndEdgeAtBoundary()
    {
        final Atlas source = this.rule.getAtlasWithEdgeAlongBoundary();
        final Polygon boundary = Polygon
                .wkt("POLYGON ((-121.7540269 37.0463639, -121.75403 37.04635, "
                        + "-121.75408 37.0462, -121.75408 37.04611, -121.75406 37.04606, "
                        + "-121.75399 37.04599, -121.75344 37.04557, -121.75338 37.0455, "
                        + "-121.7533422 37.0454102, -121.7544982 37.0454102, "
                        + "-121.7544982 37.0463639, -121.7540269 37.0463639))");
        final Atlas result = source.subAtlas(boundary, AtlasCutType.SOFT_CUT).get();
        Assert.assertEquals(4, result.numberOfEdges());
        // Does not clip with JTS
        Assert.assertNotNull(result.edge(67));
        // Does clip with JTS
        Assert.assertNotNull(result.edge(-67));
        // Does clip with JTS
        Assert.assertNotNull(result.edge(76));
        // Does not clip with JTS
        Assert.assertNotNull(result.edge(-76));
    }

    @Test
    public void testSubAtlasWithRelationNestedWithinRelationCase()
    {
        final Atlas source = this.rule.getRelationNestedWithinRelationAtlas();

        final Predicate<AtlasEntity> entitiesWithIdentifierZero = entity -> entity
                .getIdentifier() == 2;

        final Atlas subAtlasWithTwoBasedIdentifiers = source
                .subAtlas(entitiesWithIdentifierZero, AtlasCutType.SOFT_CUT)
                .orElseThrow(() -> new CoreException("SubAtlas was not present."));

        // Nodes
        Assert.assertNotNull(source.node(1));
        Assert.assertNotNull(subAtlasWithTwoBasedIdentifiers.node(1));
        Assert.assertNotNull(source.node(2));
        Assert.assertNotNull(subAtlasWithTwoBasedIdentifiers.node(2));
        Assert.assertNotNull(source.node(3));
        Assert.assertNotNull(subAtlasWithTwoBasedIdentifiers.node(3));
        Assert.assertNotNull(source.node(4));
        Assert.assertNotNull(subAtlasWithTwoBasedIdentifiers.node(4));

        // Edges
        Assert.assertNotNull(source.edge(0));
        Assert.assertNull(subAtlasWithTwoBasedIdentifiers.edge(0));
        Assert.assertNotNull(source.edge(1));
        Assert.assertNull(subAtlasWithTwoBasedIdentifiers.edge(1));

        // Relations
        Assert.assertNotNull(source.relation(1));
        Assert.assertEquals(1, source.relation(1).members().size());
        Assert.assertNotNull(subAtlasWithTwoBasedIdentifiers.relation(1));
        Assert.assertEquals(1, subAtlasWithTwoBasedIdentifiers.relation(1).members().size());
        Assert.assertNotNull(subAtlasWithTwoBasedIdentifiers.relation(2));
        Assert.assertEquals(3, subAtlasWithTwoBasedIdentifiers.relation(2).members().size());
    }
}<|MERGE_RESOLUTION|>--- conflicted
+++ resolved
@@ -381,12 +381,7 @@
         final Atlas source = this.rule.getAtlas();
 
         // Should return back all entities in this atlas
-<<<<<<< HEAD
-        final Predicate<AtlasEntity> allEntities = entity -> entity.getIdentifier() > 0
-                || entity.getIdentifier() < 0 || entity.getIdentifier() == 0;
-=======
         final Predicate<AtlasEntity> allEntities = entity -> true;
->>>>>>> 6c99248e
 
         // Should return back only Entities with identifier 0
         final Predicate<AtlasEntity> entitiesWithIdentifierZero = entity -> entity
