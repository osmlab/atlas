package org.openstreetmap.atlas.geography.atlas.change;

import org.openstreetmap.atlas.geography.atlas.Atlas;
import org.openstreetmap.atlas.utilities.testing.CoreTestRule;
import org.openstreetmap.atlas.utilities.testing.TestAtlas;
<<<<<<< HEAD
import org.openstreetmap.atlas.utilities.testing.TestAtlas.Loc;
import org.openstreetmap.atlas.utilities.testing.TestAtlas.Point;
=======
import org.openstreetmap.atlas.utilities.testing.TestAtlas.Edge;
import org.openstreetmap.atlas.utilities.testing.TestAtlas.Loc;
import org.openstreetmap.atlas.utilities.testing.TestAtlas.Node;
>>>>>>> eb80795e

/**
 * @author matthieun
 */
public class ChangeAtlasTestRule extends CoreTestRule
{
    private static final String ONE = "15.420563,-61.336198";
    private static final String TWO = "15.429499,-61.332850";
<<<<<<< HEAD
=======
    private static final String THREE = "15.4855,-61.3041";
    private static final String FOUR = "15.4809,-61.3366";
    private static final String FIVE = "15.4852,-61.3816";
    private static final String SIX = "15.4781,-61.3949";
    private static final String SEVEN = "15.4145,-61.3826";
    private static final String EIGHT = "15.4073,-61.3749";
    private static final String NINE = "15.4075,-61.3746";
    private static final String TEN = "15.4081,-61.3741";
    private static final String ELEVEN = "15.4111,-62.3741";
>>>>>>> eb80795e

    @TestAtlas(loadFromJosmOsmResource = "ChangeAtlasTest.josm.osm")
    private Atlas atlas;

    @TestAtlas(loadFromJosmOsmResource = "ChangeAtlasTestEdge.josm.osm")
    private Atlas atlasEdge;

    @TestAtlas(

<<<<<<< HEAD
            points = {

                    @Point(id = "1", coordinates = @Loc(value = ONE), tags = { "a=1", "b=2" }),

            }

    )
    private Atlas tagAtlas;
=======
            nodes = {

                    @Node(id = "1", coordinates = @Loc(value = ONE), tags = { "tag1=value1" }),
                    @Node(id = "2", coordinates = @Loc(value = TWO), tags = { "tag1=value1" }),
                    @Node(id = "3", coordinates = @Loc(value = THREE), tags = { "tag1=value1" }),
                    @Node(id = "4", coordinates = @Loc(value = FOUR), tags = { "tag1=value1" })

            },

            edges = {

                    @Edge(id = "1", coordinates = { @Loc(value = ONE), @Loc(value = TWO) }, tags = {
                            "highway=secondary" }),
                    @Edge(id = "-1", coordinates = { @Loc(value = TWO),
                            @Loc(value = ONE) }, tags = { "highway=secondary" }),
                    @Edge(id = "2", coordinates = { @Loc(value = TWO),
                            @Loc(value = THREE) }, tags = { "highway=secondary" }),
                    @Edge(id = "-2", coordinates = { @Loc(value = THREE),
                            @Loc(value = TWO) }, tags = { "highway=secondary" }),
                    @Edge(id = "3", coordinates = { @Loc(value = THREE),
                            @Loc(value = FOUR) }, tags = { "highway=secondary" }),
                    @Edge(id = "-3", coordinates = { @Loc(value = FOUR),
                            @Loc(value = THREE) }, tags = { "highway=secondary" })

            }

    )
    private Atlas differentNodeAndEdgeProperties1;

    @TestAtlas(

            nodes = {

                    @Node(id = "2", coordinates = @Loc(value = TWO), tags = { "tag1=value1" }),
                    @Node(id = "3", coordinates = @Loc(value = THREE), tags = { "tag1=value1" }),
                    @Node(id = "4", coordinates = @Loc(value = FOUR), tags = { "tag1=value1" })

            },

            edges = {

                    @Edge(id = "2", coordinates = { @Loc(value = TWO),
                            @Loc(value = THREE) }, tags = { "highway=secondary" }),
                    @Edge(id = "-2", coordinates = { @Loc(value = THREE),
                            @Loc(value = TWO) }, tags = { "highway=secondary" }),
                    @Edge(id = "3", coordinates = { @Loc(value = THREE),
                            @Loc(value = FOUR) }, tags = { "highway=secondary" }),
                    @Edge(id = "-3", coordinates = { @Loc(value = FOUR),
                            @Loc(value = THREE) }, tags = { "highway=secondary" })

            }

    )
    private Atlas differentNodeAndEdgeProperties2;

    public Atlas differentNodeAndEdgeProperties1()
    {
        return this.differentNodeAndEdgeProperties1;
    }

    public Atlas differentNodeAndEdgeProperties2()
    {
        return this.differentNodeAndEdgeProperties2;
    }
>>>>>>> eb80795e

    public Atlas getAtlas()
    {
        return this.atlas;
    }

    public Atlas getAtlasEdge()
    {
        return this.atlasEdge;
    }

    public Atlas getTagAtlas()
    {
        return this.tagAtlas;
    }
}<|MERGE_RESOLUTION|>--- conflicted
+++ resolved
@@ -3,14 +3,11 @@
 import org.openstreetmap.atlas.geography.atlas.Atlas;
 import org.openstreetmap.atlas.utilities.testing.CoreTestRule;
 import org.openstreetmap.atlas.utilities.testing.TestAtlas;
-<<<<<<< HEAD
 import org.openstreetmap.atlas.utilities.testing.TestAtlas.Loc;
 import org.openstreetmap.atlas.utilities.testing.TestAtlas.Point;
-=======
 import org.openstreetmap.atlas.utilities.testing.TestAtlas.Edge;
 import org.openstreetmap.atlas.utilities.testing.TestAtlas.Loc;
 import org.openstreetmap.atlas.utilities.testing.TestAtlas.Node;
->>>>>>> eb80795e
 
 /**
  * @author matthieun
@@ -19,8 +16,6 @@
 {
     private static final String ONE = "15.420563,-61.336198";
     private static final String TWO = "15.429499,-61.332850";
-<<<<<<< HEAD
-=======
     private static final String THREE = "15.4855,-61.3041";
     private static final String FOUR = "15.4809,-61.3366";
     private static final String FIVE = "15.4852,-61.3816";
@@ -30,7 +25,6 @@
     private static final String NINE = "15.4075,-61.3746";
     private static final String TEN = "15.4081,-61.3741";
     private static final String ELEVEN = "15.4111,-62.3741";
->>>>>>> eb80795e
 
     @TestAtlas(loadFromJosmOsmResource = "ChangeAtlasTest.josm.osm")
     private Atlas atlas;
@@ -40,16 +34,6 @@
 
     @TestAtlas(
 
-<<<<<<< HEAD
-            points = {
-
-                    @Point(id = "1", coordinates = @Loc(value = ONE), tags = { "a=1", "b=2" }),
-
-            }
-
-    )
-    private Atlas tagAtlas;
-=======
             nodes = {
 
                     @Node(id = "1", coordinates = @Loc(value = ONE), tags = { "tag1=value1" }),
@@ -105,6 +89,12 @@
     )
     private Atlas differentNodeAndEdgeProperties2;
 
+    @TestAtlas(
+    points = {
+
+                    @Point(id = "1", coordinates = @Loc(value = ONE), tags = { "a=1", "b=2" })})
+    private Atlas tagAtlas;
+
     public Atlas differentNodeAndEdgeProperties1()
     {
         return this.differentNodeAndEdgeProperties1;
@@ -114,7 +104,6 @@
     {
         return this.differentNodeAndEdgeProperties2;
     }
->>>>>>> eb80795e
 
     public Atlas getAtlas()
     {
