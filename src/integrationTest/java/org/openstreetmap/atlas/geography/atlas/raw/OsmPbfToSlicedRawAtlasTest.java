--- conflicted
+++ resolved
@@ -250,15 +250,7 @@
     public void testStandAloneNodeIngest()
     {
         // This is an OSM node that doesn't have any tags, is not a member of a relation or part of
-<<<<<<< HEAD
         // a way. It should still end up as an atlas point.
-        final String pbfPath = OsmPbfToSlicedRawAtlasTest.class.getResource("node-4353689487.pbf")
-                .getPath();
-        final RawAtlasGenerator rawAtlasGenerator = new RawAtlasGenerator(new File(pbfPath));
-        final Atlas rawAtlas = rawAtlasGenerator.build();
-=======
-        // a way. It should end up as a point in the final atlas.
->>>>>>> 6b7bedbc
 
         // Create an Antarctica country
         final Set<IsoCountry> countries = new HashSet<>();
@@ -272,11 +264,6 @@
                 .forPolygon(targetPoint.boxAround(Distance.meters(1)));
         boundaries.put(antarctica, antarcticaBoundary);
 
-<<<<<<< HEAD
-        final CountryBoundaryMap countryBoundaryMap = CountryBoundaryMap
-                .fromBoundaryMap(boundaries);
-
-=======
         // Create a country boundary map with the fake Antarctica country boundary
         final CountryBoundaryMap countryBoundaryMap = CountryBoundaryMap
                 .fromBoundaryMap(boundaries);
@@ -286,7 +273,7 @@
                 .getPath();
         final RawAtlasGenerator rawAtlasGenerator = new RawAtlasGenerator(new File(pbfPath));
         final Atlas rawAtlas = rawAtlasGenerator.build();
->>>>>>> 6b7bedbc
+
         final Atlas slicedRawAtlas = new RawAtlasCountrySlicer(countries, countryBoundaryMap)
                 .slice(rawAtlas);
         final Atlas finalAtlas = new WaySectionProcessor(slicedRawAtlas,
