--- conflicted
+++ resolved
@@ -144,8 +144,7 @@
         // nested relations (http://www.openstreetmap.org/relation/3314886)
         final String path = OsmPbfToSlicedRawAtlasTest.class.getResource("8-122-122.osm.pbf")
                 .getPath();
-        final RawAtlasGenerator rawAtlasGenerator = new RawAtlasGenerator(new File(path),
-                MultiPolygon.MAXIMUM);
+        final RawAtlasGenerator rawAtlasGenerator = new RawAtlasGenerator(new File(path));
         final Atlas rawAtlas = rawAtlasGenerator.build();
 
         Assert.assertEquals(0, rawAtlas.numberOfNodes());
@@ -184,14 +183,12 @@
 
     @Test
     public void testPbfToSlicedRawAtlasFilterByCountry()
-<<<<<<< HEAD
     {
         // This test is identical to test PbfToSlicedRawAtlas, except it will filter out neighboring
         // countries
         final String path = OsmPbfToSlicedRawAtlasTest.class.getResource("8-122-122.osm.pbf")
                 .getPath();
-        final RawAtlasGenerator rawAtlasGenerator = new RawAtlasGenerator(new File(path),
-                MultiPolygon.MAXIMUM);
+        final RawAtlasGenerator rawAtlasGenerator = new RawAtlasGenerator(new File(path));
         final Atlas rawAtlas = rawAtlasGenerator.build();
 
         Assert.assertEquals(0, rawAtlas.numberOfNodes());
@@ -233,56 +230,6 @@
 
     @Test
     public void testSectioningFromRawAtlas()
-=======
->>>>>>> f796b5c0
-    {
-        // This test is identical to test PbfToSlicedRawAtlas, except it will filter out neighboring
-        // countries
-        final String path = OsmPbfToSlicedRawAtlasTest.class.getResource("8-122-122.osm.pbf")
-                .getPath();
-        final RawAtlasGenerator rawAtlasGenerator = new RawAtlasGenerator(new File(path),
-                MultiPolygon.MAXIMUM);
-        final Atlas rawAtlas = rawAtlasGenerator.build();
-
-        Assert.assertEquals(0, rawAtlas.numberOfNodes());
-        Assert.assertEquals(0, rawAtlas.numberOfEdges());
-        Assert.assertEquals(0, rawAtlas.numberOfAreas());
-        Assert.assertEquals(646583, rawAtlas.numberOfPoints());
-        Assert.assertEquals(57133, rawAtlas.numberOfLines());
-        Assert.assertEquals(36, rawAtlas.numberOfRelations());
-
-        final Set<IsoCountry> onlyIvoryCoast = new HashSet<>();
-        onlyIvoryCoast.add(IsoCountry.forCountryCode("CIV").get());
-        final Atlas slicedRawAtlas = sliceRawAtlas(rawAtlas, onlyIvoryCoast);
-
-        Assert.assertEquals(0, slicedRawAtlas.numberOfNodes());
-        Assert.assertEquals(0, slicedRawAtlas.numberOfEdges());
-        Assert.assertEquals(0, slicedRawAtlas.numberOfAreas());
-        Assert.assertEquals(298840, slicedRawAtlas.numberOfPoints());
-        Assert.assertEquals(27480, slicedRawAtlas.numberOfLines());
-        Assert.assertEquals(28, slicedRawAtlas.numberOfRelations());
-
-        // Assert all Raw Atlas Entities have a country code
-        assertAllEntitiesHaveCountryCode(slicedRawAtlas);
-
-        // Previous PBF-to-Atlas Implementation - let's compare the two results
-        final String pbfPath = OsmPbfToSlicedRawAtlasTest.class.getResource("8-122-122.osm.pbf")
-                .getPath();
-        final OsmPbfLoader loader = new OsmPbfLoader(new File(pbfPath),
-                AtlasLoadingOption.createOptionWithAllEnabled(COUNTRY_BOUNDARY_MAP)
-                        .setWaySectioning(false).setAdditionalCountryCodes("CIV"));
-        final Atlas oldSlicedAtlas = loader.read();
-
-        Assert.assertTrue(
-                "The original Atlas counts of (Lines + Master Edges + Areas), without way-sectioning, should be"
-                        + "equal to the total number of all Lines in the Raw Atlas (+1 for relation handling).",
-                Iterables.size(Iterables.filter(oldSlicedAtlas.edges(), Edge::isMasterEdge))
-                        + oldSlicedAtlas.numberOfAreas()
-                        + oldSlicedAtlas.numberOfLines() == slicedRawAtlas.numberOfLines() - 1);
-    }
-
-    @Test
-    public void testSectioningFromRawAtlas()
     {
         final String path = OsmPbfToSlicedRawAtlasTest.class.getResource("8-122-122.osm.pbf")
                 .getPath();
@@ -301,8 +248,7 @@
     {
         final String path = OsmPbfToSlicedRawAtlasTest.class.getResource("8-122-122.osm.pbf")
                 .getPath();
-        final RawAtlasGenerator rawAtlasGenerator = new RawAtlasGenerator(new File(path),
-                MultiPolygon.MAXIMUM);
+        final RawAtlasGenerator rawAtlasGenerator = new RawAtlasGenerator(new File(path));
         final Atlas rawAtlas = rawAtlasGenerator.build();
         final Atlas slicedRawAtlas = new RawAtlasCountrySlicer(COUNTRIES, COUNTRY_BOUNDARY_MAP)
                 .slice(rawAtlas);
@@ -324,9 +270,8 @@
 
         final Atlas finalAtlas = new WaySectionProcessor(new SlippyTile(122, 122, 8),
                 AtlasLoadingOption.createOptionWithAllEnabled(COUNTRY_BOUNDARY_MAP),
-                new DynamicTileSharding(new File(ShardFileOverlapsPolygonTest.class
-                        .getResource(
-                                "/org/openstreetmap/atlas/geography/boundary/tree-6-14-100000.txt.gz")
+                new DynamicTileSharding(new File(ShardFileOverlapsPolygonTest.class.getResource(
+                        "/org/openstreetmap/atlas/geography/boundary/tree-6-14-100000.txt.gz")
                         .getFile())),
                 rawAtlasFetcher).run();
 
@@ -358,8 +303,7 @@
         // Create a raw atlas, slice and section it
         final String pbfPath = OsmPbfToSlicedRawAtlasTest.class.getResource("node-4353689487.pbf")
                 .getPath();
-        final RawAtlasGenerator rawAtlasGenerator = new RawAtlasGenerator(new File(pbfPath),
-                MultiPolygon.MAXIMUM);
+        final RawAtlasGenerator rawAtlasGenerator = new RawAtlasGenerator(new File(pbfPath));
         final Atlas rawAtlas = rawAtlasGenerator.build();
 
         final Atlas slicedRawAtlas = new RawAtlasCountrySlicer(countries, countryBoundaryMap)
@@ -397,9 +341,8 @@
     {
         return new WaySectionProcessor(shard,
                 AtlasLoadingOption.createOptionWithAllEnabled(COUNTRY_BOUNDARY_MAP),
-                new DynamicTileSharding(new File(ShardFileOverlapsPolygonTest.class
-                        .getResource(
-                                "/org/openstreetmap/atlas/geography/boundary/tree-6-14-100000.txt.gz")
+                new DynamicTileSharding(new File(ShardFileOverlapsPolygonTest.class.getResource(
+                        "/org/openstreetmap/atlas/geography/boundary/tree-6-14-100000.txt.gz")
                         .getFile())),
                 rawAtlasFetcher).run();
     }
