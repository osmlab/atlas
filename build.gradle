plugins {
	id 'java'
	id 'maven'
	id 'maven-publish'
	id 'idea'
	id 'signing'
	id 'checkstyle'
	id 'jacoco'
	id "com.diffplug.gradle.spotless" version "3.18.0"
	id 'org.sonarqube' version '2.6.2'
	id 'com.google.protobuf' version '0.8.8'
	// id "io.codearte.nexus-staging" version "0.12.0"
}

apply from: 'dependencies.gradle'
apply from: 'gradle/quality.gradle'
apply from: 'gradle/protobuf.gradle'
apply from: 'gradle/pyatlas.gradle'
apply from: 'gradle/deployment.gradle'

description = "Atlas Library"

sourceCompatibility=1.8
targetCompatibility=1.8

repositories
{
    // For geotools
    maven { url "http://download.osgeo.org/webdav/geotools/" }
    mavenCentral()
}

configurations
{
    shaded
}

dependencies
{
    compile packages.slf4j.api
    compile packages.junit
    compile packages.opencsv
    compile packages.gson
    compile packages.math
    compile packages.http
    compile packages.jts
    compile packages.jtslab
    compile packages.geotools
    compile packages.osmosis.core
    compile packages.osmosis.pbf
    compile packages.osmosis.xml
    compile packages.osmosis.hstore
    compile packages.commons.io
    compile packages.commons.cli
    compile packages.commons.csv
    compile packages.commons.lang
    compile packages.classgraph
    compile packages.guava
    compile packages.jsonassert
    compile packages.jackson.core
    compile packages.jackson.databind
    compile packages.jackson.dataformat
    compile packages.protobuf_java
    compile packages.protoc
    compile packages.artifact
    compile packages.groovy
<<<<<<< HEAD

    checkstyle packages.checkstyle
    checkstyle packages.atlas_checkstyle
=======
    compile packages.checkstyle

    testCompile packages.checkstyle_tests
>>>>>>> 9469af00
    
    shaded project.configurations.getByName('compile')
    shaded packages.slf4j.log4j12
    shaded packages.log4j
}

task shaded(type: Jar){
    baseName = project.name
    classifier = 'shaded'
    from
    {
        configurations.shaded.collect
        {
            it.isDirectory() ? it : zipTree(it).matching{
                exclude
                {
                    it.path.contains('META-INF') && (it.path.endsWith('.SF') || it.path.endsWith('.DSA') || it.path.endsWith('.RSA'))
                }
            }
        }
    }
    with jar
    zip64 = true
}

/**
 * Artifact related items
 */
task javadocJar(type: Jar) {
    classifier = 'javadoc'
    from javadoc
}

task sourcesJar(type: Jar) {
    classifier = 'sources'
    from sourceSets.main.allSource
}

artifacts
{
    archives javadocJar, sourcesJar
}

/*
 * This is to skip the tasks for which there is a skip<TaskName>=true
 * environment variable
 */
def skippedTaskNames = System.getenv().findAll { key, value ->
    key.startsWith("skip") && value.equalsIgnoreCase("true")
}.keySet().collect { it.substring(4) }
gradle.startParameter.excludedTaskNames += skippedTaskNames

idea {
    project {
        languageLevel = '1.8'
    }
}<|MERGE_RESOLUTION|>--- conflicted
+++ resolved
@@ -64,16 +64,13 @@
     compile packages.protoc
     compile packages.artifact
     compile packages.groovy
-<<<<<<< HEAD
-
-    checkstyle packages.checkstyle
-    checkstyle packages.atlas_checkstyle
-=======
     compile packages.checkstyle
 
     testCompile packages.checkstyle_tests
->>>>>>> 9469af00
-    
+
+	checkstyle packages.checkstyle
+    checkstyle packages.atlas_checkstyle
+
     shaded project.configurations.getByName('compile')
     shaded packages.slf4j.log4j12
     shaded packages.log4j
